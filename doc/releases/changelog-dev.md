--- conflicted
+++ resolved
@@ -343,15 +343,13 @@
 
 * AngleEmbedding now supports `batch_params` decorator. [(#1812)](https://github.com/PennyLaneAI/pennylane/pull/1812)
 
-<<<<<<< HEAD
 * Update the PL test-suite to use the `tf.GradientTape` best-practices. 
   This update reduces the total running time of the Python test-suite up to 8%.
   [(#1869)](https://github.com/PennyLaneAI/pennylane/pull/1869)
-=======
+
 * MottonenStatePreparation now supports `batch_params` decorator. [(#1893)](https://github.com/PennyLaneAI/pennylane/pull/1893)
 
 * CircuitDrawer now supports a `max_length` argument to help prevent text overflows when printing circuits to the CLI. [#1841](https://github.com/PennyLaneAI/pennylane/pull/1841)
->>>>>>> bd086179
 
 <h3>Breaking changes</h3>
 
@@ -444,9 +442,5 @@
 
 This release contains contributions from (in alphabetical order):
 
-<<<<<<< HEAD
-Ali Asadi, Jalani Kanem, Christina Lee, Guillermo Alonso-Linaje, Alejandro Montanez, Jay Soni
-=======
-Guillermo Alonso-Linaje, Benjamin Cordier, Olivia Di Matteo, David Ittah, Josh Izaac, Jalani Kanem, Ankit Khandelwal, Shumpei Kobayashi,
-Robert Lang, Christina Lee, Cedric Lin, Alejandro Montanez, Romain Moyard, Maria Schuld, Jay Soni, David Wierichs
->>>>>>> bd086179
+Guillermo Alonso-Linaje, Ali Asadi, Benjamin Cordier, Olivia Di Matteo, David Ittah, Josh Izaac, Jalani Kanem, Ankit Khandelwal, Shumpei Kobayashi,
+Robert Lang, Christina Lee, Cedric Lin, Alejandro Montanez, Romain Moyard, Maria Schuld, Jay Soni, David Wierichs