--- conflicted
+++ resolved
@@ -492,10 +492,7 @@
                 results.append(self.var(obs, shot_range=shot_range, bin_size=bin_size))
 
             elif obs.return_type is Sample:
-<<<<<<< HEAD
                 # Appends a result of shape (shots, num_bins,) if bin_size is not None else (shots,)
-                results.append(self.sample(obs, shot_range=shot_range, bin_size=bin_size))
-=======
                 results.append(
                     self.sample(obs, shot_range=shot_range, bin_size=bin_size, counts=False)
                 )
@@ -504,7 +501,6 @@
                 results.append(
                     self.sample(obs, shot_range=shot_range, bin_size=bin_size, counts=True)
                 )
->>>>>>> 1feab6e3
 
             elif obs.return_type is Probability:
                 # Appends a result of shape (2**len(obs.wires), num_bins,)
@@ -1096,7 +1092,6 @@
         # translate to wire labels used by device
         device_wires = self.map_wires(observable.wires)
         name = observable.name
-<<<<<<< HEAD
         # Select the samples from self._samples that correspond to ``shot_range`` if provided
         if shot_range is None:
             sub_samples = self._samples
@@ -1105,30 +1100,18 @@
             # colon (:) is required because shots is the second-to-last axis and the
             # Ellipsis (...) otherwise would take up broadcasting and shots axes.
             sub_samples = self._samples[..., slice(*shot_range), :]
+            
+        no_observable_provided = isinstance(observable, MeasurementProcess)
 
         if isinstance(name, str) and name in {"PauliX", "PauliY", "PauliZ", "Hadamard"}:
             # Process samples for observables with eigenvalues {1, -1}
             samples = 1 - 2 * sub_samples[..., device_wires[0]]
 
-        elif isinstance(observable, MeasurementProcess):
+        elif no_observable_provided:  # if no observable was provided then return the raw samples
             # if no observable was provided then return the raw samples
             if len(observable.wires) != 0:
                 # if wires are provided, then we only return samples from those wires
                 samples = sub_samples[..., np.array(device_wires)]
-=======
-        sample_slice = Ellipsis if shot_range is None else slice(*shot_range)
-        no_observable_provided = isinstance(observable, MeasurementProcess)
-
-        if isinstance(name, str) and name in {"PauliX", "PauliY", "PauliZ", "Hadamard"}:
-            # Process samples for observables with eigenvalues {1, -1}
-            samples = 1 - 2 * self._samples[sample_slice, device_wires[0]]
-
-        elif no_observable_provided:  # if no observable was provided then return the raw samples
-            if (
-                len(observable.wires) != 0
-            ):  # if wires are provided, then we only return samples from those wires
-                samples = self._samples[sample_slice, np.array(device_wires)]
->>>>>>> 1feab6e3
             else:
                 samples = sub_samples
 
@@ -1152,12 +1135,8 @@
             if counts:
                 return _samples_to_counts(samples, no_observable_provided)
             return samples
-<<<<<<< HEAD
-
-        # Split up the last axis into bin-sized and number of bins
-        new_shape = qml.math.shape(samples)[:-1] + (bin_size, -1)
-        return samples.reshape(new_shape)  # TODO: Check with broadcasting
-=======
+            
+        # TODO: Check the following remaining logical branch with broadcasting
         if counts:
             shape = (-1, bin_size, 3) if no_observable_provided else (-1, bin_size)
             return [
@@ -1169,7 +1148,6 @@
             if no_observable_provided
             else samples.reshape((bin_size, -1))
         )
->>>>>>> 1feab6e3
 
     def adjoint_jacobian(self, tape, starting_state=None, use_device_state=False):
         """Implements the adjoint method outlined in
