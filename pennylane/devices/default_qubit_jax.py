--- conflicted
+++ resolved
@@ -242,28 +242,6 @@
         powers_of_two = 1 << jnp.arange(num_wires, dtype=dtype)
         states_sampled_base_ten = samples[..., None] & powers_of_two
         return (states_sampled_base_ten > 0).astype(dtype)[..., ::-1]
-<<<<<<< HEAD
-
-    @staticmethod
-    def _count_unbinned_samples(indices, batch_size, dim):
-        """Count the occurences of sampled indices and convert them to relative
-        counts in order to estimate their occurence probability."""
-
-        shape = (dim + 1,) if batch_size is None else (batch_size, dim + 1)
-        prob = qml.math.convert_like(jnp.zeros(shape, dtype=jnp.float64), indices)
-        if batch_size is None:
-            basis_states, counts = qml.math.unique(
-                indices, return_counts=True, size=dim, fill_value=-1
-            )
-            for state, count in zip(basis_states, counts):
-                prob = prob.at[state].set(count / len(indices))
-            # resize prob which discards the 'filled values'
-            # prob = jnp.resize(prob, dim)
-            return prob[:-1]
-
-        for i, idx in enumerate(indices):
-            basis_states, counts = qml.math.unique(idx, return_counts=True, size=dim, fill_value=-1)
-=======
 
     @staticmethod
     def _count_unbinned_samples(indices, batch_size, dim):
@@ -281,15 +259,10 @@
 
         for i, idx in enumerate(indices):
             basis_states, counts = jnp.unique(idx, return_counts=True, size=dim, fill_value=-1)
->>>>>>> 62d059e6
             for state, count in zip(basis_states, counts):
                 prob = prob.at[i, state].set(count / len(idx))
 
         # resize prob which discards the 'filled values'
-<<<<<<< HEAD
-        # prob = jnp.resize(prob, (batch_size, dim))
-=======
->>>>>>> 62d059e6
         return prob[:, :-1]
 
     @staticmethod
@@ -306,21 +279,11 @@
             # count the basis state occurrences, and construct the probability vector for each bin
             for b, idx in enumerate(indices):
                 idx = qml.math.convert_like(idx, indices)
-<<<<<<< HEAD
-                basis_states, counts = qml.math.unique(
-                    idx, return_counts=True, size=dim, fill_value=-1
-                )
-=======
                 basis_states, counts = jnp.unique(idx, return_counts=True, size=dim, fill_value=-1)
->>>>>>> 62d059e6
                 for state, count in zip(basis_states, counts):
                     prob = prob.at[state, b].set(count / bin_size)
 
             # resize prob which discards the 'filled values'
-<<<<<<< HEAD
-            # prob = jnp.resize(prob, (dim, num_bins))
-=======
->>>>>>> 62d059e6
             return prob[:-1]
 
         indices = indices.reshape((batch_size, num_bins, bin_size))
@@ -329,18 +292,8 @@
         for i, _indices in enumerate(indices):  # First iterate over broadcasting dimension
             for b, idx in enumerate(_indices):  # Then iterate over bins dimension
                 idx = qml.math.convert_like(idx, indices)
-<<<<<<< HEAD
-                basis_states, counts = qml.math.unique(
-                    idx, return_counts=True, size=dim, fill_value=-1
-                )
-                for state, count in zip(basis_states, counts):
-                    prob = prob.at[i, state, b].set(count / bin_size)
-        # resize prob which discards the 'filled values'
-        # prob = jnp.resize(prob, (batch_size, dim, num_bins))
-=======
                 basis_states, counts = jnp.unique(idx, return_counts=True, size=dim, fill_value=-1)
                 for state, count in zip(basis_states, counts):
                     prob = prob.at[i, state, b].set(count / bin_size)
         # resize prob which discards the 'filled values'
->>>>>>> 62d059e6
         return prob[:, :-1]