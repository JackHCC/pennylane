--- conflicted
+++ resolved
@@ -14,7 +14,6 @@
 """
 Contains the hamiltonian expand tape transform
 """
-# pylint: disable=protected-access
 import pennylane as qml
 
 
@@ -111,10 +110,8 @@
     2
     """
 
-    hamiltonian = tape.measurements[0].obs
-
     if (
-        not isinstance(hamiltonian, qml.Hamiltonian)
+        not isinstance(tape.measurements[0].obs, qml.Hamiltonian)
         or len(tape.measurements) > 1
         or tape.measurements[0].return_type != qml.measure.Expectation
     ):
@@ -122,11 +119,9 @@
             "Passed tape must end in `qml.expval(H)`, where H is of type `qml.Hamiltonian`"
         )
 
-<<<<<<< HEAD
-    if group:
-        h_simplified = hamiltonian.simplify()
-        return qml.transforms.measurement_grouping(tape, h_simplified.ops, h_simplified.coeffs)
-=======
+    # use a simplified version of the Hamiltonian for efficiency
+    hamiltonian = tape.measurements[0].obs.simplify()
+
     if group or hamiltonian.grouping_indices is not None:
         # use groups of observables if available or explicitly requested
         coeffs_groupings, obs_groupings = hamiltonian.get_groupings()
@@ -134,7 +129,6 @@
         # else make each observable its own group
         obs_groupings = [[obs] for obs in hamiltonian.ops]
         coeffs_groupings = [hamiltonian.coeffs[i] for i in range(len(hamiltonian.ops))]
->>>>>>> 52638184
 
     # create tapes that measure the Pauli-words in the Hamiltonian
     tapes = []
