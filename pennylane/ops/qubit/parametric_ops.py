# Copyright 2018-2021 Xanadu Quantum Technologies Inc.

# Licensed under the Apache License, Version 2.0 (the "License");
# you may not use this file except in compliance with the License.
# You may obtain a copy of the License at

#     http://www.apache.org/licenses/LICENSE-2.0

# Unless required by applicable law or agreed to in writing, software
# distributed under the License is distributed on an "AS IS" BASIS,
# WITHOUT WARRANTIES OR CONDITIONS OF ANY KIND, either express or implied.
# See the License for the specific language governing permissions and
# limitations under the License.
# pylint: disable=too-many-arguments
"""
This submodule contains the discrete-variable quantum operations that are the
core parameterized gates.
"""
# pylint:disable=abstract-method,arguments-differ,protected-access,invalid-overridden-method
import functools
import math
from operator import matmul

import numpy as np

import pennylane as qml
from pennylane.operation import AnyWires, Operation
from pennylane.ops.qubit.non_parametric_ops import PauliX, PauliY, PauliZ, Hadamard
from pennylane.operation import expand_matrix
from pennylane.utils import pauli_eigs
from pennylane.wires import Wires

INV_SQRT2 = 1 / math.sqrt(2)

stack_last = functools.partial(qml.math.stack, axis=-1)
<<<<<<< HEAD
=======

>>>>>>> 85cc93f7

class RX(Operation):
    r"""
    The single qubit X rotation

    .. math:: R_x(\phi) = e^{-i\phi\sigma_x/2} = \begin{bmatrix}
                \cos(\phi/2) & -i\sin(\phi/2) \\
                -i\sin(\phi/2) & \cos(\phi/2)
            \end{bmatrix}.

    **Details:**

    * Number of wires: 1
    * Number of parameters: 1
    * Number of dimensions per parameter: (0,)
    * Gradient recipe: :math:`\frac{d}{d\phi}f(R_x(\phi)) = \frac{1}{2}\left[f(R_x(\phi+\pi/2)) - f(R_x(\phi-\pi/2))\right]`
      where :math:`f` is an expectation value depending on :math:`R_x(\phi)`.

    Args:
        phi (float): rotation angle :math:`\phi`
        wires (Sequence[int] or int): the wire the operation acts on
        do_queue (bool): Indicates whether the operator should be
            immediately pushed into the Operator queue (optional)
        id (str or None): String representing the operation (optional)
    """
    num_wires = 1
    num_params = 1
    """int: Number of trainable parameters that the operator depends on."""

    ndim_params = (0,)
    """tuple[int]: Number of dimensions per trainable parameter that the operator depends on."""

    basis = "X"
    grad_method = "A"
    parameter_frequencies = [(1,)]

    def generator(self):
        return -0.5 * PauliX(wires=self.wires)

    def __init__(self, phi, wires, do_queue=True, id=None):
        super().__init__(phi, wires=wires, do_queue=do_queue, id=id)

    @staticmethod
    def compute_matrix(theta):  # pylint: disable=arguments-differ
        r"""Representation of the operator as a canonical matrix in the computational basis (static method).

        The canonical matrix is the textbook matrix representation that does not consider wires.
        Implicitly, this assumes that the wires of the operator correspond to the global wire order.

        .. seealso:: :meth:`~.RX.matrix`

        Args:
            theta (tensor_like or float): rotation angle

        Returns:
            tensor_like: canonical matrix

        **Example**

        >>> qml.RX.compute_matrix(torch.tensor(0.5))
        tensor([[0.9689+0.0000j, 0.0000-0.2474j],
                [0.0000-0.2474j, 0.9689+0.0000j]])
        """
        c = qml.math.cos(theta / 2)
        s = qml.math.sin(theta / 2)

        if qml.math.get_interface(theta) == "tensorflow":
            c = qml.math.cast_like(c, 1j)
            s = qml.math.cast_like(s, 1j)

        # The following avoids casting an imaginary quantity to reals when backpropagating
        c = (1 + 0j) * c
        js = -1j * s
        return qml.math.stack([stack_last([c, js]), stack_last([js, c])], axis=-2)

    def adjoint(self):
        return RX(-self.data[0], wires=self.wires)

    def pow(self, z):
        return [RX(self.data[0] * z, wires=self.wires)]

    def _controlled(self, wire):
        CRX(*self.parameters, wires=wire + self.wires)

    def single_qubit_rot_angles(self):
        # RX(\theta) = RZ(-\pi/2) RY(\theta) RZ(\pi/2)
        pi_half = qml.math.ones_like(self.data[0]) * (np.pi / 2)
        return [pi_half, self.data[0], -pi_half]


class RY(Operation):
    r"""
    The single qubit Y rotation

    .. math:: R_y(\phi) = e^{-i\phi\sigma_y/2} = \begin{bmatrix}
                \cos(\phi/2) & -\sin(\phi/2) \\
                \sin(\phi/2) & \cos(\phi/2)
            \end{bmatrix}.

    **Details:**

    * Number of wires: 1
    * Number of parameters: 1
    * Number of dimensions per parameter: (0,)
    * Gradient recipe: :math:`\frac{d}{d\phi}f(R_y(\phi)) = \frac{1}{2}\left[f(R_y(\phi+\pi/2)) - f(R_y(\phi-\pi/2))\right]`
      where :math:`f` is an expectation value depending on :math:`R_y(\phi)`.

    Args:
        phi (float): rotation angle :math:`\phi`
        wires (Sequence[int] or int): the wire the operation acts on
        do_queue (bool): Indicates whether the operator should be
            immediately pushed into the Operator queue (optional)
        id (str or None): String representing the operation (optional)
    """
    num_wires = 1
    num_params = 1
    """int: Number of trainable parameters that the operator depends on."""

    ndim_params = (0,)
    """tuple[int]: Number of dimensions per trainable parameter that the operator depends on."""

    basis = "Y"
    grad_method = "A"
    parameter_frequencies = [(1,)]

    def generator(self):
        return -0.5 * PauliY(wires=self.wires)

    def __init__(self, phi, wires, do_queue=True, id=None):
        super().__init__(phi, wires=wires, do_queue=do_queue, id=id)

    @staticmethod
    def compute_matrix(theta):  # pylint: disable=arguments-differ
        r"""Representation of the operator as a canonical matrix in the computational basis (static method).

        The canonical matrix is the textbook matrix representation that does not consider wires.
        Implicitly, this assumes that the wires of the operator correspond to the global wire order.

        .. seealso:: :meth:`~.RY.matrix`


        Args:
            theta (tensor_like or float): rotation angle

        Returns:
            tensor_like: canonical matrix

        **Example**

        >>> qml.RY.compute_matrix(torch.tensor(0.5))
        tensor([[ 0.9689, -0.2474],
                [ 0.2474,  0.9689]])
        """

        c = qml.math.cos(theta / 2)
        s = qml.math.sin(theta / 2)
        if qml.math.get_interface(theta) == "tensorflow":
            c = qml.math.cast_like(c, 1j)
            s = qml.math.cast_like(s, 1j)
        # The following avoids casting an imaginary quantity to reals when backpropagating
        c = (1 + 0j) * c
        s = (1 + 0j) * s
        return qml.math.stack([stack_last([c, -s]), stack_last([s, c])], axis=-2)

    def adjoint(self):
        return RY(-self.data[0], wires=self.wires)

    def pow(self, z):
        return [RY(self.data[0] * z, wires=self.wires)]

    def _controlled(self, wire):
        CRY(*self.parameters, wires=wire + self.wires)

    def single_qubit_rot_angles(self):
        # RY(\theta) = RZ(0) RY(\theta) RZ(0)
        return [0.0, self.data[0], 0.0]


class RZ(Operation):
    r"""
    The single qubit Z rotation

    .. math:: R_z(\phi) = e^{-i\phi\sigma_z/2} = \begin{bmatrix}
                e^{-i\phi/2} & 0 \\
                0 & e^{i\phi/2}
            \end{bmatrix}.

    **Details:**

    * Number of wires: 1
    * Number of parameters: 1
    * Number of dimensions per parameter: (0,)
    * Gradient recipe: :math:`\frac{d}{d\phi}f(R_z(\phi)) = \frac{1}{2}\left[f(R_z(\phi+\pi/2)) - f(R_z(\phi-\pi/2))\right]`
      where :math:`f` is an expectation value depending on :math:`R_z(\phi)`.

    Args:
        phi (float): rotation angle :math:`\phi`
        wires (Sequence[int] or int): the wire the operation acts on
        do_queue (bool): Indicates whether the operator should be
            immediately pushed into the Operator queue (optional)
        id (str or None): String representing the operation (optional)
    """
    num_wires = 1
    num_params = 1
    """int: Number of trainable parameters that the operator depends on."""

    ndim_params = (0,)
    """tuple[int]: Number of dimensions per trainable parameter that the operator depends on."""

    basis = "Z"
    grad_method = "A"
    parameter_frequencies = [(1,)]

    def generator(self):
        return -0.5 * PauliZ(wires=self.wires)

    def __init__(self, phi, wires, do_queue=True, id=None):
        super().__init__(phi, wires=wires, do_queue=do_queue, id=id)

    @staticmethod
    def compute_matrix(theta):  # pylint: disable=arguments-differ
        r"""Representation of the operator as a canonical matrix in the computational basis (static method).

        The canonical matrix is the textbook matrix representation that does not consider wires.
        Implicitly, this assumes that the wires of the operator correspond to the global wire order.

        .. seealso:: :meth:`~.RZ.matrix`

        Args:
            theta (tensor_like or float): rotation angle

        Returns:
            tensor_like: canonical matrix

        **Example**

        >>> qml.RZ.compute_matrix(torch.tensor(0.5))
        tensor([[0.9689-0.2474j, 0.0000+0.0000j],
                [0.0000+0.0000j, 0.9689+0.2474j]])
        """
        if qml.math.get_interface(theta) == "tensorflow":
            theta = qml.math.cast_like(theta, 1j)

        p = qml.math.exp(-0.5j * theta)
        z = qml.math.zeros_like(p)

        return qml.math.stack([stack_last([p, z]), stack_last([z, qml.math.conj(p)])], axis=-2)

    @staticmethod
    def compute_eigvals(theta):  # pylint: disable=arguments-differ
        r"""Eigenvalues of the operator in the computational basis (static method).

        If :attr:`diagonalizing_gates` are specified and implement a unitary :math:`U`,
        the operator can be reconstructed as

        .. math:: O = U \Sigma U^{\dagger},

        where :math:`\Sigma` is the diagonal matrix containing the eigenvalues.

        Otherwise, no particular order for the eigenvalues is guaranteed.

        .. seealso:: :meth:`~.RZ.eigvals`


        Args:
            theta (tensor_like or float): rotation angle

        Returns:
            tensor_like: eigenvalues

        **Example**

        >>> qml.RZ.compute_eigvals(torch.tensor(0.5))
        tensor([0.9689-0.2474j, 0.9689+0.2474j])
        """

        if qml.math.get_interface(theta) == "tensorflow":
            theta = qml.math.cast_like(theta, 1j)

        p = qml.math.exp(-0.5j * theta)

        return stack_last([p, qml.math.conj(p)])

    def adjoint(self):
        return RZ(-self.data[0], wires=self.wires)

    def pow(self, z):
        return [RZ(self.data[0] * z, wires=self.wires)]

    def _controlled(self, wire):
        CRZ(*self.parameters, wires=wire + self.wires)

    def single_qubit_rot_angles(self):
        # RZ(\theta) = RZ(\theta) RY(0) RZ(0)
        return [self.data[0], 0.0, 0.0]


class PhaseShift(Operation):
    r"""
    Arbitrary single qubit local phase shift

    .. math:: R_\phi(\phi) = e^{i\phi/2}R_z(\phi) = \begin{bmatrix}
                1 & 0 \\
                0 & e^{i\phi}
            \end{bmatrix}.

    **Details:**

    * Number of wires: 1
    * Number of parameters: 1
    * Number of dimensions per parameter: (0,)
    * Gradient recipe: :math:`\frac{d}{d\phi}f(R_\phi(\phi)) = \frac{1}{2}\left[f(R_\phi(\phi+\pi/2)) - f(R_\phi(\phi-\pi/2))\right]`
      where :math:`f` is an expectation value depending on :math:`R_{\phi}(\phi)`.

    Args:
        phi (float): rotation angle :math:`\phi`
        wires (Sequence[int] or int): the wire the operation acts on
        do_queue (bool): Indicates whether the operator should be
            immediately pushed into the Operator queue (optional)
        id (str or None): String representing the operation (optional)
    """
    num_wires = 1
    num_params = 1
    """int: Number of trainable parameters that the operator depends on."""

    ndim_params = (0,)
    """tuple[int]: Number of dimensions per trainable parameter that the operator depends on."""

    basis = "Z"
    grad_method = "A"
    parameter_frequencies = [(1,)]

    def generator(self):
        return qml.Projector(np.array([1]), wires=self.wires)

    def __init__(self, phi, wires, do_queue=True, id=None):
        super().__init__(phi, wires=wires, do_queue=do_queue, id=id)

    def label(self, decimals=None, base_label=None, cache=None):
        return super().label(decimals=decimals, base_label=base_label or "Rϕ", cache=cache)

    @staticmethod
    def compute_matrix(phi):  # pylint: disable=arguments-differ
        r"""Representation of the operator as a canonical matrix in the computational basis (static method).

        The canonical matrix is the textbook matrix representation that does not consider wires.
        Implicitly, this assumes that the wires of the operator correspond to the global wire order.

        .. seealso:: :meth:`~.PhaseShift.matrix`


        Args:
            phi (tensor_like or float): phase shift

        Returns:
            tensor_like: canonical matrix

        **Example**

        >>> qml.PhaseShift.compute_matrix(torch.tensor(0.5))
        tensor([[0.9689-0.2474j, 0.0000+0.0000j],
                [0.0000+0.0000j, 0.9689+0.2474j]])
        """
        if qml.math.get_interface(phi) == "tensorflow":
            phi = qml.math.cast_like(phi, 1j)

        p = qml.math.exp(1j * phi)
        z = qml.math.zeros_like(p)

        return qml.math.stack([stack_last([qml.math.ones_like(p), z]), stack_last([z, p])], axis=-2)

    @staticmethod
    def compute_eigvals(phi):  # pylint: disable=arguments-differ
        r"""Eigenvalues of the operator in the computational basis (static method).

        If :attr:`diagonalizing_gates` are specified and implement a unitary :math:`U`,
        the operator can be reconstructed as

        .. math:: O = U \Sigma U^{\dagger},

        where :math:`\Sigma` is the diagonal matrix containing the eigenvalues.

        Otherwise, no particular order for the eigenvalues is guaranteed.

        .. seealso:: :meth:`~.PhaseShift.eigvals`


        Args:
            phi (tensor_like or float): phase shift

        Returns:
            tensor_like: eigenvalues

        **Example**

        >>> qml.PhaseShift.compute_eigvals(torch.tensor(0.5))
        tensor([1.0000+0.0000j, 0.8776+0.4794j])
        """
        if qml.math.get_interface(phi) == "tensorflow":
            phi = qml.math.cast_like(phi, 1j)

        p = qml.math.exp(1j * phi)

        return stack_last([qml.math.ones_like(p), p])

    @staticmethod
    def compute_decomposition(phi, wires):
        r"""Representation of the operator as a product of other operators (static method). :

        .. math:: O = O_1 O_2 \dots O_n.


        .. seealso:: :meth:`~.PhaseShift.decomposition`.

        Args:
            phi (float): rotation angle :math:`\phi`
            wires (Any, Wires): wires that the operator acts on

        Returns:
            list[Operator]: decomposition into lower level operations

        **Example:**

        >>> qml.PhaseShift.compute_decomposition(1.234, wires=0)
        [RZ(1.234, wires=[0])]

        """
        return [RZ(phi, wires=wires)]

    def adjoint(self):
        return PhaseShift(-self.data[0], wires=self.wires)

    def pow(self, z):
        return [PhaseShift(self.data[0] * z, wires=self.wires)]

    def _controlled(self, wire):
        ControlledPhaseShift(*self.parameters, wires=wire + self.wires)

    def single_qubit_rot_angles(self):
        # PhaseShift(\theta) = RZ(\theta) RY(0) RZ(0)
        return [self.data[0], 0.0, 0.0]


class ControlledPhaseShift(Operation):
    r"""
    A qubit controlled phase shift.

    .. math:: CR_\phi(\phi) = \begin{bmatrix}
                1 & 0 & 0 & 0 \\
                0 & 1 & 0 & 0 \\
                0 & 0 & 1 & 0 \\
                0 & 0 & 0 & e^{i\phi}
            \end{bmatrix}.

    .. note:: The first wire provided corresponds to the **control qubit**.

    **Details:**

    * Number of wires: 2
    * Number of parameters: 1
    * Number of dimensions per parameter: (0,)
    * Gradient recipe: :math:`\frac{d}{d\phi}f(CR_\phi(\phi)) = \frac{1}{2}\left[f(CR_\phi(\phi+\pi/2)) - f(CR_\phi(\phi-\pi/2))\right]`
      where :math:`f` is an expectation value depending on :math:`CR_{\phi}(\phi)`.

    Args:
        phi (float): rotation angle :math:`\phi`
        wires (Sequence[int]): the wire the operation acts on
        do_queue (bool): Indicates whether the operator should be
            immediately pushed into the Operator queue (optional)
        id (str or None): String representing the operation (optional)
    """
    num_wires = 2
    num_params = 1
    """int: Number of trainable parameters that the operator depends on."""

    ndim_params = (0,)
    """tuple[int]: Number of dimensions per trainable parameter that the operator depends on."""

    basis = "Z"
    grad_method = "A"
    parameter_frequencies = [(1,)]

    def generator(self):
        return qml.Projector(np.array([1, 1]), wires=self.wires)

    def __init__(self, phi, wires, do_queue=True, id=None):
        super().__init__(phi, wires=wires, do_queue=do_queue, id=id)

    def label(self, decimals=None, base_label=None, cache=None):
        return super().label(decimals=decimals, base_label=base_label or "Rϕ", cache=cache)

    @staticmethod
    def compute_matrix(phi):  # pylint: disable=arguments-differ
        r"""Representation of the operator as a canonical matrix in the computational basis (static method).

        The canonical matrix is the textbook matrix representation that does not consider wires.
        Implicitly, this assumes that the wires of the operator correspond to the global wire order.

        .. seealso:: :meth:`~.PhaseShift.matrix`

        Args:
            phi (tensor_like or float): phase shift

        Returns:
            tensor_like: canonical matrix

        **Example**

        >>> qml.PhaseShift.compute_matrix(torch.tensor(0.5))
            tensor([[1.0+0.0j, 0.0+0.0j, 0.0+0.0j, 0.0000+0.0000j],
                    [0.0+0.0j, 1.0+0.0j, 0.0+0.0j, 0.0000+0.0000j],
                    [0.0+0.0j, 0.0+0.0j, 1.0+0.0j, 0.0000+0.0000j],
                    [0.0+0.0j, 0.0+0.0j, 0.0+0.0j, 0.8776+0.4794j]])
        """
        if qml.math.get_interface(phi) == "tensorflow":
            phi = qml.math.cast_like(phi, 1j)

        exp_part = qml.math.exp(1j * phi)

        if qml.math.ndim(phi) > 0:
            ones = qml.math.ones_like(exp_part)
            zeros = qml.math.zeros_like(exp_part)
            matrix = [
                [ones, zeros, zeros, zeros],
                [zeros, ones, zeros, zeros],
                [zeros, zeros, ones, zeros],
                [zeros, zeros, zeros, exp_part],
            ]

            return qml.math.stack([stack_last(row) for row in matrix], axis=-2)

        return qml.math.diag([1, 1, 1, exp_part])

    @staticmethod
    def compute_eigvals(phi):  # pylint: disable=arguments-differ
        r"""Eigenvalues of the operator in the computational basis (static method).

        If :attr:`diagonalizing_gates` are specified and implement a unitary :math:`U`,
        the operator can be reconstructed as

        .. math:: O = U \Sigma U^{\dagger},

        where :math:`\Sigma` is the diagonal matrix containing the eigenvalues.

        Otherwise, no particular order for the eigenvalues is guaranteed.

        .. seealso:: :meth:`~.ControlledPhaseShift.eigvals`


        Args:
            phi (tensor_like or float): phase shift

        Returns:
            tensor_like: eigenvalues

        **Example**

        >>> qml.ControlledPhaseShift.compute_eigvals(torch.tensor(0.5))
        tensor([1.0000+0.0000j, 1.0000+0.0000j, 1.0000+0.0000j, 0.8776+0.4794j])
        """
        if qml.math.get_interface(phi) == "tensorflow":
            phi = qml.math.cast_like(phi, 1j)

        exp_part = qml.math.exp(1j * phi)
        ones = qml.math.ones_like(exp_part)
        return stack_last([ones, ones, ones, exp_part])

    @staticmethod
    def compute_decomposition(phi, wires):
        r"""Representation of the operator as a product of other operators (static method). :

        .. math:: O = O_1 O_2 \dots O_n.



        .. seealso:: :meth:`~.ControlledPhaseShift.decomposition`.

        Args:
            phi (float): rotation angle :math:`\phi`
            wires (Iterable, Wires): wires that the operator acts on

        Returns:
            list[Operator]: decomposition into lower level operations

        **Example:**

        >>> qml.ControlledPhaseShift.compute_decomposition(1.234, wires=(0,1))
        [PhaseShift(0.617, wires=[0]),
        CNOT(wires=[0, 1]),
        PhaseShift(-0.617, wires=[1]),
        CNOT(wires=[0, 1]),
        PhaseShift(0.617, wires=[1])]

        """
        decomp_ops = [
            qml.PhaseShift(phi / 2, wires=wires[0]),
            qml.CNOT(wires=wires),
            qml.PhaseShift(-phi / 2, wires=wires[1]),
            qml.CNOT(wires=wires),
            qml.PhaseShift(phi / 2, wires=wires[1]),
        ]
        return decomp_ops

    def adjoint(self):
        return ControlledPhaseShift(-self.data[0], wires=self.wires)

    def pow(self, z):
        return [ControlledPhaseShift(self.data[0] * z, wires=self.wires)]

    @property
    def control_wires(self):
        return Wires(self.wires[0])


CPhase = ControlledPhaseShift


class Rot(Operation):
    r"""
    Arbitrary single qubit rotation

    .. math::

        R(\phi,\theta,\omega) = RZ(\omega)RY(\theta)RZ(\phi)= \begin{bmatrix}
        e^{-i(\phi+\omega)/2}\cos(\theta/2) & -e^{i(\phi-\omega)/2}\sin(\theta/2) \\
        e^{-i(\phi-\omega)/2}\sin(\theta/2) & e^{i(\phi+\omega)/2}\cos(\theta/2)
        \end{bmatrix}.

    **Details:**

    * Number of wires: 1
    * Number of parameters: 3
    * Number of dimensions per parameter: (0, 0, 0)
    * Gradient recipe: :math:`\frac{d}{d\phi}f(R(\phi, \theta, \omega)) = \frac{1}{2}\left[f(R(\phi+\pi/2, \theta, \omega)) - f(R(\phi-\pi/2, \theta, \omega))\right]`
      where :math:`f` is an expectation value depending on :math:`R(\phi, \theta, \omega)`.
      This gradient recipe applies for each angle argument :math:`\{\phi, \theta, \omega\}`.

    .. note::

        If the ``Rot`` gate is not supported on the targeted device, PennyLane
        will attempt to decompose the gate into :class:`~.RZ` and :class:`~.RY` gates.

    Args:
        phi (float): rotation angle :math:`\phi`
        theta (float): rotation angle :math:`\theta`
        omega (float): rotation angle :math:`\omega`
        wires (Any, Wires): the wire the operation acts on
        do_queue (bool): Indicates whether the operator should be
            immediately pushed into the Operator queue (optional)
        id (str or None): String representing the operation (optional)
    """
    num_wires = 1
    num_params = 3
    """int: Number of trainable parameters that the operator depends on."""

    ndim_params = (0, 0, 0)
    """tuple[int]: Number of dimensions per trainable parameter that the operator depends on."""

    grad_method = "A"
    parameter_frequencies = [(1,), (1,), (1,)]

    def __init__(self, phi, theta, omega, wires, do_queue=True, id=None):
        super().__init__(phi, theta, omega, wires=wires, do_queue=do_queue, id=id)

    @staticmethod
    def compute_matrix(phi, theta, omega):  # pylint: disable=arguments-differ
        r"""Representation of the operator as a canonical matrix in the computational basis (static method).

        The canonical matrix is the textbook matrix representation that does not consider wires.
        Implicitly, this assumes that the wires of the operator correspond to the global wire order.

        .. seealso:: :meth:`~.Rot.matrix`


        Args:
            phi (tensor_like or float): first rotation angle
            theta (tensor_like or float): second rotation angle
            omega (tensor_like or float): third rotation angle

        Returns:
            tensor_like: canonical matrix

        **Example**

        >>> qml.Rot.compute_matrix(torch.tensor(0.1), torch.tensor(0.2), torch.tensor(0.3))
        tensor([[ 0.9752-0.1977j, -0.0993+0.0100j],
                [ 0.0993+0.0100j,  0.9752+0.1977j]])

        """
        # It might be that they are in different interfaces, e.g.,
        # Rot(0.2, 0.3, tf.Variable(0.5), wires=0)
        # So we need to make sure the matrix comes out having the right type
        interface = qml.math._multi_dispatch([phi, theta, omega])

        c = qml.math.cos(theta / 2)
        s = qml.math.sin(theta / 2)

        # If anything is not tensorflow, it has to be casted and then
        if interface == "tensorflow":
            phi = qml.math.cast_like(qml.math.asarray(phi, like=interface), 1j)
            omega = qml.math.cast_like(qml.math.asarray(omega, like=interface), 1j)
            c = qml.math.cast_like(qml.math.asarray(c, like=interface), 1j)
            s = qml.math.cast_like(qml.math.asarray(s, like=interface), 1j)

        # The following variable is used to assert the all terms to be stacked have same shape
        one = qml.math.ones_like(phi) * qml.math.ones_like(omega)
        c = c * one
        s = s * one

        mat = [
            [
                qml.math.exp(-0.5j * (phi + omega)) * c,
                -qml.math.exp(0.5j * (phi - omega)) * s,
            ],
            [
                qml.math.exp(-0.5j * (phi - omega)) * s,
                qml.math.exp(0.5j * (phi + omega)) * c,
            ],
        ]

        return qml.math.stack([stack_last(row) for row in mat], axis=-2)

    @staticmethod
    def compute_decomposition(phi, theta, omega, wires):
        r"""Representation of the operator as a product of other operators (static method). :

        .. math:: O = O_1 O_2 \dots O_n.


        .. seealso:: :meth:`~.Rot.decomposition`.

        Args:
            phi (float): rotation angle :math:`\phi`
            theta (float): rotation angle :math:`\theta`
            omega (float): rotation angle :math:`\omega`
            wires (Any, Wires): the wire the operation acts on

        Returns:
            list[Operator]: decomposition into lower level operations

        **Example:**

        >>> qml.Rot.compute_decomposition(1.2, 2.3, 3.4, wires=0)
        [RZ(1.2, wires=[0]), RY(2.3, wires=[0]), RZ(3.4, wires=[0])]

        """
        decomp_ops = [
            RZ(phi, wires=wires),
            RY(theta, wires=wires),
            RZ(omega, wires=wires),
        ]
        return decomp_ops

    def adjoint(self):
        phi, theta, omega = self.parameters
        return Rot(-omega, -theta, -phi, wires=self.wires)

    def _controlled(self, wire):
        CRot(*self.parameters, wires=wire + self.wires)

    def single_qubit_rot_angles(self):
        return self.data


class MultiRZ(Operation):
    r"""
    Arbitrary multi Z rotation.

    .. math::

        MultiRZ(\theta) = \exp(-i \frac{\theta}{2} Z^{\otimes n})

    **Details:**

    * Number of wires: Any
    * Number of parameters: 1
    * Number of dimensions per parameter: (0,)
    * Gradient recipe: :math:`\frac{d}{d\theta}f(MultiRZ(\theta)) = \frac{1}{2}\left[f(MultiRZ(\theta +\pi/2)) - f(MultiRZ(\theta-\pi/2))\right]`
      where :math:`f` is an expectation value depending on :math:`MultiRZ(\theta)`.

    .. note::

        If the ``MultiRZ`` gate is not supported on the targeted device, PennyLane
        will decompose the gate using :class:`~.RZ` and :class:`~.CNOT` gates.

    Args:
        theta (tensor_like or float): rotation angle :math:`\theta`
        wires (Sequence[int] or int): the wires the operation acts on
        do_queue (bool): Indicates whether the operator should be
            immediately pushed into the Operator queue (optional)
        id (str or None): String representing the operation (optional)
    """
    num_wires = AnyWires
    num_params = 1
    """int: Number of trainable parameters that the operator depends on."""

    ndim_params = (0,)
    """tuple[int]: Number of dimensions per trainable parameter that the operator depends on."""

    grad_method = "A"
    parameter_frequencies = [(1,)]

    def __init__(self, theta, wires=None, do_queue=True, id=None):
        wires = Wires(wires)
        self.hyperparameters["num_wires"] = len(wires)
        super().__init__(theta, wires=wires, do_queue=do_queue, id=id)

    @staticmethod
    def compute_matrix(theta, num_wires):  # pylint: disable=arguments-differ
        r"""Representation of the operator as a canonical matrix in the computational basis (static method).

        The canonical matrix is the textbook matrix representation that does not consider wires.
        Implicitly, this assumes that the wires of the operator correspond to the global wire order.

        .. seealso:: :meth:`~.MultiRZ.matrix`

        Args:
            theta (tensor_like or float): rotation angle
            num_wires (int): number of wires the rotation acts on

        Returns:
            tensor_like: canonical matrix

        **Example**

        >>> qml.MultiRZ.compute_matrix(torch.tensor(0.1), 2)
        tensor([[0.9988-0.0500j, 0.0000+0.0000j, 0.0000+0.0000j, 0.0000+0.0000j],
                [0.0000+0.0000j, 0.9988+0.0500j, 0.0000+0.0000j, 0.0000+0.0000j],
                [0.0000+0.0000j, 0.0000+0.0000j, 0.9988+0.0500j, 0.0000+0.0000j],
                [0.0000+0.0000j, 0.0000+0.0000j, 0.0000+0.0000j, 0.9988-0.0500j]])
        """
        eigs = qml.math.convert_like(pauli_eigs(num_wires), theta)

        if qml.math.get_interface(theta) == "tensorflow":
            theta = qml.math.cast_like(theta, 1j)
            eigs = qml.math.cast_like(eigs, 1j)

        if qml.math.ndim(theta) > 0:
            eigvals = [qml.math.exp(-0.5j * t * eigs) for t in theta]
            return qml.math.stack([qml.math.diag(eig) for eig in eigvals])

        eigvals = qml.math.exp(-0.5j * theta * eigs)
        return qml.math.diag(eigvals)

    def generator(self):
        return -0.5 * functools.reduce(matmul, [qml.PauliZ(w) for w in self.wires])

    @staticmethod
    def compute_eigvals(theta, num_wires):  # pylint: disable=arguments-differ
        r"""Eigenvalues of the operator in the computational basis (static method).

        If :attr:`diagonalizing_gates` are specified and implement a unitary :math:`U`,
        the operator can be reconstructed as

        .. math:: O = U \Sigma U^{\dagger},

        where :math:`\Sigma` is the diagonal matrix containing the eigenvalues.

        Otherwise, no particular order for the eigenvalues is guaranteed.

        .. seealso:: :meth:`~.MultiRZ.eigvals`


        Args:
            theta (tensor_like or float): rotation angle
            num_wires (int): number of wires the rotation acts on

        Returns:
            tensor_like: eigenvalues

        **Example**

        >>> qml.MultiRZ.compute_eigvals(torch.tensor(0.5), 3)
        tensor([0.9689-0.2474j, 0.9689+0.2474j, 0.9689+0.2474j, 0.9689-0.2474j,
                0.9689+0.2474j, 0.9689-0.2474j, 0.9689-0.2474j, 0.9689+0.2474j])
        """
        eigs = qml.math.convert_like(pauli_eigs(num_wires), theta)

        if qml.math.get_interface(theta) == "tensorflow":
            theta = qml.math.cast_like(theta, 1j)
            eigs = qml.math.cast_like(eigs, 1j)

        if qml.math.ndim(theta) > 0:
            return qml.math.exp(qml.math.tensordot(-0.5j * theta, eigs, axes=0))

        return qml.math.exp(-0.5j * theta * eigs)

    @staticmethod
    def compute_decomposition(
        theta, wires, **kwargs
    ):  # pylint: disable=arguments-differ,unused-argument
        r"""Representation of the operator as a product of other operators (static method). :

        .. math:: O = O_1 O_2 \dots O_n.


        .. seealso:: :meth:`~.MultiRZ.decomposition`.

        Args:
            theta (float): rotation angle :math:`\theta`
            wires (Iterable, Wires): the wires the operation acts on

        Returns:
            list[Operator]: decomposition into lower level operations

        **Example:**

        >>> qml.MultiRZ.compute_decomposition(1.2, wires=(0,1))
        [CNOT(wires=[1, 0]), RZ(1.2, wires=[0]), CNOT(wires=[1, 0])]

        """
        ops = [qml.CNOT(wires=(w0, w1)) for w0, w1 in zip(wires[~0:0:-1], wires[~1::-1])]
        ops.append(RZ(theta, wires=wires[0]))
        ops += [qml.CNOT(wires=(w0, w1)) for w0, w1 in zip(wires[1:], wires[:~0])]

        return ops

    def adjoint(self):
        return MultiRZ(-self.parameters[0], wires=self.wires)

    def pow(self, z):
        return [MultiRZ(self.data[0] * z, wires=self.wires)]


class PauliRot(Operation):
    r"""
    Arbitrary Pauli word rotation.

    .. math::

        RP(\theta, P) = \exp(-i \frac{\theta}{2} P)

    **Details:**

    * Number of wires: Any
    * Number of parameters: 1
    * Number of dimensions per parameter: (0,)
    * Gradient recipe: :math:`\frac{d}{d\theta}f(RP(\theta)) = \frac{1}{2}\left[f(RP(\theta +\pi/2)) - f(RP(\theta-\pi/2))\right]`
      where :math:`f` is an expectation value depending on :math:`RP(\theta)`.

    .. note::

        If the ``PauliRot`` gate is not supported on the targeted device, PennyLane
        will decompose the gate using :class:`~.RX`, :class:`~.Hadamard`, :class:`~.RZ`
        and :class:`~.CNOT` gates.

    Args:
        theta (float): rotation angle :math:`\theta`
        pauli_word (string): the Pauli word defining the rotation
        wires (Sequence[int] or int): the wire the operation acts on
        do_queue (bool): Indicates whether the operator should be
            immediately pushed into the Operator queue (optional)
        id (str or None): String representing the operation (optional)

    **Example**

    >>> dev = qml.device('default.qubit', wires=1)
    >>> @qml.qnode(dev)
    ... def example_circuit():
    ...     qml.PauliRot(0.5, 'X',  wires=0)
    ...     return qml.expval(qml.PauliZ(0))
    >>> print(example_circuit())
    0.8775825618903724
    """
    num_wires = AnyWires
    num_params = 1
    """int: Number of trainable parameters that the operator depends on."""

    ndim_params = (0,)
    """tuple[int]: Number of dimensions per trainable parameter that the operator depends on."""

    do_check_domain = False
    grad_method = "A"
    parameter_frequencies = [(1,)]

    _ALLOWED_CHARACTERS = "IXYZ"

    _PAULI_CONJUGATION_MATRICES = {
        "X": Hadamard.compute_matrix(),
        "Y": RX.compute_matrix(np.pi / 2),
        "Z": np.array([[1, 0], [0, 1]]),
    }

    def __init__(self, theta, pauli_word, wires=None, do_queue=True, id=None):
        super().__init__(theta, wires=wires, do_queue=do_queue, id=id)
        self.hyperparameters["pauli_word"] = pauli_word

        if not PauliRot._check_pauli_word(pauli_word):
            raise ValueError(
                f'The given Pauli word "{pauli_word}" contains characters that are not allowed.'
                " Allowed characters are I, X, Y and Z"
            )

        num_wires = 1 if isinstance(wires, int) else len(wires)

        if not len(pauli_word) == num_wires:
            raise ValueError(
                f"The given Pauli word has length {len(pauli_word)}, length "
                f"{num_wires} was expected for wires {wires}"
            )

    def label(self, decimals=None, base_label=None, cache=None):
        r"""A customizable string representation of the operator.

        Args:
            decimals=None (int): If ``None``, no parameters are included. Else,
                specifies how to round the parameters.
            base_label=None (str): overwrite the non-parameter component of the label
            cache=None (dict): dictionary that caries information between label calls
                in the same drawing

        Returns:
            str: label to use in drawings

        **Example:**

        >>> op = qml.PauliRot(0.1, "XYY", wires=(0,1,2))
        >>> op.label()
        'RXYY'
        >>> op.label(decimals=2)
        'RXYY\n(0.10)'
        >>> op.label(base_label="PauliRot")
        'PauliRot\n(0.10)'

        """
        pauli_word = self.hyperparameters["pauli_word"]
        op_label = base_label or ("R" + pauli_word)

        if self.inverse:
            op_label += "⁻¹"

        # TODO[dwierichs]: Implement a proper label for parameter-broadcasted operators
        if decimals is not None and self.batch_size is None:
            param_string = f"\n({qml.math.asarray(self.parameters[0]):.{decimals}f})"
            op_label += param_string

        return op_label

    @staticmethod
    def _check_pauli_word(pauli_word):
        """Check that the given Pauli word has correct structure.

        Args:
            pauli_word (str): Pauli word to be checked

        Returns:
            bool: Whether the Pauli word has correct structure.
        """
        return all(pauli in PauliRot._ALLOWED_CHARACTERS for pauli in set(pauli_word))

    @staticmethod
    def compute_matrix(theta, pauli_word):  # pylint: disable=arguments-differ
        r"""Representation of the operator as a canonical matrix in the computational basis (static method).

        The canonical matrix is the textbook matrix representation that does not consider wires.
        Implicitly, this assumes that the wires of the operator correspond to the global wire order.

        .. seealso:: :meth:`~.PauliRot.matrix`


        Args:
            theta (tensor_like or float): rotation angle
            pauli_word (str): string representation of Pauli word

        Returns:
            tensor_like: canonical matrix

        **Example**

        >>> qml.PauliRot.compute_matrix(0.5, 'X')
        [[9.6891e-01+4.9796e-18j 2.7357e-17-2.4740e-01j]
         [2.7357e-17-2.4740e-01j 9.6891e-01+4.9796e-18j]]
        """
        if not PauliRot._check_pauli_word(pauli_word):
            raise ValueError(
                f'The given Pauli word "{pauli_word}" contains characters that are not allowed.'
                " Allowed characters are I, X, Y and Z"
            )

        interface = qml.math.get_interface(theta)

        if interface == "tensorflow":
            theta = qml.math.cast_like(theta, 1j)

        # Simplest case is if the Pauli is the identity matrix
        if set(pauli_word) == {"I"}:

            exp = qml.math.exp(-0.5j * theta)
            iden = qml.math.eye(2 ** len(pauli_word), like=theta)
            if qml.math.get_interface(theta) == "tensorflow":
                iden = qml.math.cast_like(iden, 1j)

            if qml.math.ndim(theta) == 0:
                return exp * iden

            return qml.math.stack([e * iden for e in exp])

        # We first generate the matrix excluding the identity parts and expand it afterwards.
        # To this end, we have to store on which wires the non-identity parts act
        non_identity_wires, non_identity_gates = zip(
            *[(wire, gate) for wire, gate in enumerate(pauli_word) if gate != "I"]
        )

        multi_Z_rot_matrix = MultiRZ.compute_matrix(theta, len(non_identity_gates))

        # now we conjugate with Hadamard and RX to create the Pauli string
        conjugation_matrix = functools.reduce(
            qml.math.kron,
            [PauliRot._PAULI_CONJUGATION_MATRICES[gate] for gate in non_identity_gates],
        )
        if interface == "tensorflow":
            conjugation_matrix = qml.math.cast_like(conjugation_matrix, 1j)
        # Note: we use einsum with reverse arguments here because it is not multi-dispatched
        # and the tensordot containing multi_Z_rot_matrix should decide about the interface
        return expand_matrix(
            qml.math.einsum(
                "...jk,ij->...ik",
                qml.math.tensordot(multi_Z_rot_matrix, conjugation_matrix, axes=[[-1], [0]]),
                qml.math.conj(conjugation_matrix),
            ),
            non_identity_wires,
            list(range(len(pauli_word))),
        )

    def generator(self):
        pauli_word = self.hyperparameters["pauli_word"]
        wire_map = {w: i for i, w in enumerate(self.wires)}
        return -0.5 * qml.grouping.string_to_pauli_word(pauli_word, wire_map=wire_map)

    @staticmethod
    def compute_eigvals(theta, pauli_word):  # pylint: disable=arguments-differ
        r"""Eigenvalues of the operator in the computational basis (static method).

        If :attr:`diagonalizing_gates` are specified and implement a unitary :math:`U`,
        the operator can be reconstructed as

        .. math:: O = U \Sigma U^{\dagger},

        where :math:`\Sigma` is the diagonal matrix containing the eigenvalues.

        Otherwise, no particular order for the eigenvalues is guaranteed.

        .. seealso:: :meth:`~.PauliRot.eigvals`


        Returns:
            tensor_like: eigenvalues

        **Example**

        >>> qml.PauliRot.compute_eigvals(torch.tensor(0.5), "X")
        tensor([0.9689-0.2474j, 0.9689+0.2474j])
        """
        if qml.math.get_interface(theta) == "tensorflow":
            theta = qml.math.cast_like(theta, 1j)

        # Identity must be treated specially because its eigenvalues are all the same
        if set(pauli_word) == {"I"}:
            exp = qml.math.exp(-0.5j * theta)
            ones = qml.math.ones(2 ** len(pauli_word), like=theta)
            if qml.math.get_interface(theta) == "tensorflow":
                ones = qml.math.cast_like(ones, 1j)

            if qml.math.ndim(theta) == 0:
                return exp * ones

            return qml.math.tensordot(exp, ones, axes=0)

        return MultiRZ.compute_eigvals(theta, len(pauli_word))

    @staticmethod
    def compute_decomposition(theta, wires, pauli_word):
        r"""Representation of the operator as a product of other operators (static method). :

        .. math:: O = O_1 O_2 \dots O_n.


        .. seealso:: :meth:`~.PauliRot.decomposition`.

        Args:
            theta (float): rotation angle :math:`\theta`
            pauli_word (string): the Pauli word defining the rotation
            wires (Iterable, Wires): the wires the operation acts on

        Returns:
            list[Operator]: decomposition into lower level operations

        **Example:**

        >>> qml.PauliRot.compute_decomposition(1.2, "XY", wires=(0,1))
        [Hadamard(wires=[0]),
        RX(1.5707963267948966, wires=[1]),
        MultiRZ(1.2, wires=[0, 1]),
        Hadamard(wires=[0]),
        RX(-1.5707963267948966, wires=[1])]

        """
        if isinstance(wires, int):  # Catch cases when the wire is passed as a single int.
            wires = [wires]

        # Check for identity and do nothing
        if set(pauli_word) == {"I"}:
            return []

        active_wires, active_gates = zip(
            *[(wire, gate) for wire, gate in zip(wires, pauli_word) if gate != "I"]
        )

        ops = []
        for wire, gate in zip(active_wires, active_gates):
            if gate == "X":
                ops.append(Hadamard(wires=[wire]))
            elif gate == "Y":
                ops.append(RX(np.pi / 2, wires=[wire]))

        ops.append(MultiRZ(theta, wires=list(active_wires)))

        for wire, gate in zip(active_wires, active_gates):
            if gate == "X":
                ops.append(Hadamard(wires=[wire]))
            elif gate == "Y":
                ops.append(RX(-np.pi / 2, wires=[wire]))
        return ops

    def adjoint(self):
        return PauliRot(-self.parameters[0], self.hyperparameters["pauli_word"], wires=self.wires)

    def pow(self, z):
        return [PauliRot(self.data[0] * z, self.hyperparameters["pauli_word"], wires=self.wires)]


class CRX(Operation):
    r"""
    The controlled-RX operator

    .. math::

        \begin{align}
            CR_x(\phi) &=
            \begin{bmatrix}
            & 1 & 0 & 0 & 0 \\
            & 0 & 1 & 0 & 0\\
            & 0 & 0 & \cos(\phi/2) & -i\sin(\phi/2)\\
            & 0 & 0 & -i\sin(\phi/2) & \cos(\phi/2)
            \end{bmatrix}.
        \end{align}

    **Details:**

    * Number of wires: 2
    * Number of parameters: 1
    * Number of dimensions per parameter: (0,)
    * Gradient recipe: The controlled-RX operator satisfies a four-term parameter-shift rule
      (see Appendix F, https://doi.org/10.1088/1367-2630/ac2cb3):

      .. math::

          \frac{d}{d\phi}f(CR_x(\phi)) = c_+ \left[f(CR_x(\phi+a)) - f(CR_x(\phi-a))\right] - c_- \left[f(CR_x(\phi+b)) - f(CR_x(\phi-b))\right]

      where :math:`f` is an expectation value depending on :math:`CR_x(\phi)`, and

      - :math:`a = \pi/2`
      - :math:`b = 3\pi/2`
      - :math:`c_{\pm} = (\sqrt{2} \pm 1)/{4\sqrt{2}}`

    Args:
        phi (float): rotation angle :math:`\phi`
        wires (Sequence[int]): the wire the operation acts on
        do_queue (bool): Indicates whether the operator should be
            immediately pushed into the Operator queue (optional)
        id (str or None): String representing the operation (optional)
    """
    num_wires = 2
    num_params = 1
    """int: Number of trainable parameters that the operator depends on."""

    ndim_params = (0,)
    """tuple[int]: Number of dimensions per trainable parameter that the operator depends on."""

    basis = "X"
    grad_method = "A"
    parameter_frequencies = [(0.5, 1.0)]

    def generator(self):
        return -0.5 * qml.Projector(np.array([1]), wires=self.wires[0]) @ qml.PauliX(self.wires[1])

    def __init__(self, phi, wires, do_queue=True, id=None):
        super().__init__(phi, wires=wires, do_queue=do_queue, id=id)

    def label(self, decimals=None, base_label=None, cache=None):
        return super().label(decimals=decimals, base_label=base_label or "RX", cache=cache)

    @staticmethod
    def compute_matrix(theta):  # pylint: disable=arguments-differ
        r"""Representation of the operator as a canonical matrix in the computational basis (static method).

        The canonical matrix is the textbook matrix representation that does not consider wires.
        Implicitly, this assumes that the wires of the operator correspond to the global wire order.

        .. seealso:: :meth:`~.CRX.matrix`

        Args:
            theta (tensor_like or float): rotation angle

        Returns:
            tensor_like: canonical matrix

        **Example**

        >>> qml.CRX.compute_matrix(torch.tensor(0.5))
        tensor([[1.0+0.0j, 0.0+0.0j,    0.0+0.0j,    0.0+0.0j],
                [0.0+0.0j, 1.0+0.0j,    0.0+0.0j,    0.0+0.0j],
                [0.0+0.0j, 0.0+0.0j, 0.9689+0.0j, 0.0-0.2474j],
                [0.0+0.0j, 0.0+0.0j, 0.0-0.2474j, 0.9689+0.0j]])
        """
        interface = qml.math.get_interface(theta)

        c = qml.math.cos(theta / 2)
        s = qml.math.sin(theta / 2)

        if interface == "tensorflow":
            c = qml.math.cast_like(c, 1j)
            s = qml.math.cast_like(s, 1j)

        # The following avoids casting an imaginary quantity to reals when backpropagating
        c = (1 + 0j) * c
        js = -1j * s
        ones = qml.math.ones_like(js)
        zeros = qml.math.zeros_like(js)
        matrix = [
            [ones, zeros, zeros, zeros],
            [zeros, ones, zeros, zeros],
            [zeros, zeros, c, js],
            [zeros, zeros, js, c],
        ]

        return qml.math.stack([stack_last(row) for row in matrix], axis=-2)

    @staticmethod
    def compute_decomposition(phi, wires):
        r"""Representation of the operator as a product of other operators (static method). :

        .. math:: O = O_1 O_2 \dots O_n.


        .. seealso:: :meth:`~.CRot.decomposition`.

        Args:
            phi (float): rotation angle :math:`\phi`
            wires (Iterable, Wires): the wires the operation acts on

        Returns:
            list[Operator]: decomposition into lower level operations

        **Example:**

        >>> qml.CRX.compute_decomposition(1.2, wires=(0,1))
        [RZ(1.5707963267948966, wires=[1]),
        RY(0.6, wires=[1]),
        CNOT(wires=[0, 1]),
        RY(-0.6, wires=[1]),
        CNOT(wires=[0, 1]),
        RZ(-1.5707963267948966, wires=[1])]

        """
        pi_half = qml.math.ones_like(phi) * (np.pi / 2)
        decomp_ops = [
            RZ(pi_half, wires=wires[1]),
            RY(phi / 2, wires=wires[1]),
            qml.CNOT(wires=wires),
            RY(-phi / 2, wires=wires[1]),
            qml.CNOT(wires=wires),
            RZ(-pi_half, wires=wires[1]),
        ]
        return decomp_ops

    def adjoint(self):
        return CRX(-self.data[0], wires=self.wires)

    def pow(self, z):
        return [CRX(self.data[0] * z, wires=self.wires)]

    @property
    def control_wires(self):
        return Wires(self.wires[0])


class CRY(Operation):
    r"""
    The controlled-RY operator

    .. math::

        \begin{align}
            CR_y(\phi) &=
            \begin{bmatrix}
                1 & 0 & 0 & 0 \\
                0 & 1 & 0 & 0\\
                0 & 0 & \cos(\phi/2) & -\sin(\phi/2)\\
                0 & 0 & \sin(\phi/2) & \cos(\phi/2)
            \end{bmatrix}.
        \end{align}

    **Details:**

    * Number of wires: 2
    * Number of parameters: 1
    * Number of dimensions per parameter: (0,)
    * Gradient recipe: The controlled-RY operator satisfies a four-term parameter-shift rule
      (see Appendix F, https://doi.org/10.1088/1367-2630/ac2cb3):

      .. math::

          \frac{d}{d\phi}f(CR_y(\phi)) = c_+ \left[f(CR_y(\phi+a)) - f(CR_y(\phi-a))\right] - c_- \left[f(CR_y(\phi+b)) - f(CR_y(\phi-b))\right]

      where :math:`f` is an expectation value depending on :math:`CR_y(\phi)`, and

      - :math:`a = \pi/2`
      - :math:`b = 3\pi/2`
      - :math:`c_{\pm} = (\sqrt{2} \pm 1)/{4\sqrt{2}}`

    Args:
        phi (float): rotation angle :math:`\phi`
        wires (Sequence[int]): the wire the operation acts on
        do_queue (bool): Indicates whether the operator should be
            immediately pushed into the Operator queue (optional)
        id (str or None): String representing the operation (optional)
    """
    num_wires = 2
    num_params = 1
    """int: Number of trainable parameters that the operator depends on."""

    ndim_params = (0,)
    """tuple[int]: Number of dimensions per trainable parameter that the operator depends on."""

    basis = "Y"
    grad_method = "A"
    parameter_frequencies = [(0.5, 1.0)]

    def generator(self):
        return -0.5 * qml.Projector(np.array([1]), wires=self.wires[0]) @ qml.PauliY(self.wires[1])

    def __init__(self, phi, wires, do_queue=True, id=None):
        super().__init__(phi, wires=wires, do_queue=do_queue, id=id)

    def label(self, decimals=None, base_label=None, cache=None):
        return super().label(decimals=decimals, base_label=base_label or "RY", cache=cache)

    @staticmethod
    def compute_matrix(theta):  # pylint: disable=arguments-differ
        r"""Representation of the operator as a canonical matrix in the computational basis (static method).

        The canonical matrix is the textbook matrix representation that does not consider wires.
        Implicitly, this assumes that the wires of the operator correspond to the global wire order.

        .. seealso:: :meth:`~.CRY.matrix`


        Args:
            theta (tensor_like or float): rotation angle

        Returns:
            tensor_like: canonical matrix

        **Example**

        >>> qml.CRY.compute_matrix(torch.tensor(0.5))
        tensor([[ 1.0000,  0.0000,  0.0000,  0.0000],
                [ 0.0000,  1.0000,  0.0000,  0.0000],
                [ 0.0000,  0.0000,  0.9689, -0.2474],
                [ 0.0000,  0.0000,  0.2474,  0.9689]], dtype=torch.float64)
        """
        interface = qml.math.get_interface(theta)

        c = qml.math.cos(theta / 2)
        s = qml.math.sin(theta / 2)

        if interface == "tensorflow":
            c = qml.math.cast_like(c, 1j)
            s = qml.math.cast_like(s, 1j)

        # The following avoids casting an imaginary quantity to reals when backpropagating
        c = (1 + 0j) * c
        s = (1 + 0j) * s
        ones = qml.math.ones_like(s)
        zeros = qml.math.zeros_like(s)
        matrix = [
            [ones, zeros, zeros, zeros],
            [zeros, ones, zeros, zeros],
            [zeros, zeros, c, -s],
            [zeros, zeros, s, c],
        ]

        return qml.math.stack([stack_last(row) for row in matrix], axis=-2)

    @staticmethod
    def compute_decomposition(phi, wires):
        r"""Representation of the operator as a product of other operators (static method). :

        .. math:: O = O_1 O_2 \dots O_n.


        .. seealso:: :meth:`~.CRY.decomposition`.

        Args:
            phi (float): rotation angle :math:`\phi`
            wires (Iterable, Wires): wires that the operator acts on

        Returns:
            list[Operator]: decomposition into lower level operations

        **Example:**

        >>> qml.CRY.compute_decomposition(1.2, wires=(0,1))
        [RY(0.6, wires=[1]),
        CNOT(wires=[0, 1]),
        RY(-0.6, wires=[1]),
        CNOT(wires=[0, 1])]

        """
        decomp_ops = [
            RY(phi / 2, wires=wires[1]),
            qml.CNOT(wires=wires),
            RY(-phi / 2, wires=wires[1]),
            qml.CNOT(wires=wires),
        ]
        return decomp_ops

    def adjoint(self):
        return CRY(-self.data[0], wires=self.wires)

    def pow(self, z):
        return [CRY(self.data[0] * z, wires=self.wires)]

    @property
    def control_wires(self):
        return Wires(self.wires[0])


class CRZ(Operation):
    r"""
    The controlled-RZ operator

    .. math::

        \begin{align}
             CR_z(\phi) &=
             \begin{bmatrix}
                1 & 0 & 0 & 0 \\
                0 & 1 & 0 & 0\\
                0 & 0 & e^{-i\phi/2} & 0\\
                0 & 0 & 0 & e^{i\phi/2}
            \end{bmatrix}.
        \end{align}


    .. note:: The subscripts of the operations in the formula refer to the wires they act on, e.g. 1 corresponds to the first element in ``wires`` that is the **control qubit**.

    **Details:**

    * Number of wires: 2
    * Number of parameters: 1
    * Number of dimensions per parameter: (0,)
    * Gradient recipe: The controlled-RZ operator satisfies a four-term parameter-shift rule
      (see Appendix F, https://doi.org/10.1088/1367-2630/ac2cb3):

      .. math::

          \frac{d}{d\phi}f(CR_z(\phi)) = c_+ \left[f(CR_z(\phi+a)) - f(CR_z(\phi-a))\right] - c_- \left[f(CR_z(\phi+b)) - f(CR_z(\phi-b))\right]

      where :math:`f` is an expectation value depending on :math:`CR_z(\phi)`, and

      - :math:`a = \pi/2`
      - :math:`b = 3\pi/2`
      - :math:`c_{\pm} = (\sqrt{2} \pm 1)/{4\sqrt{2}}`

    Args:
        phi (float): rotation angle :math:`\phi`
        wires (Sequence[int]): the wire the operation acts on
        do_queue (bool): Indicates whether the operator should be
            immediately pushed into the Operator queue (optional)
        id (str or None): String representing the operation (optional)
    """
    num_wires = 2
    num_params = 1
    """int: Number of trainable parameters that the operator depends on."""

    ndim_params = (0,)
    """tuple[int]: Number of dimensions per trainable parameter that the operator depends on."""

    basis = "Z"
    grad_method = "A"
    parameter_frequencies = [(0.5, 1.0)]

    def generator(self):
        return -0.5 * qml.Projector(np.array([1]), wires=self.wires[0]) @ qml.PauliZ(self.wires[1])

    def __init__(self, phi, wires, do_queue=True, id=None):
        super().__init__(phi, wires=wires, do_queue=do_queue, id=id)

    def label(self, decimals=None, base_label=None, cache=None):
        return super().label(decimals=decimals, base_label=base_label or "RZ", cache=cache)

    @staticmethod
    def compute_matrix(theta):  # pylint: disable=arguments-differ
        r"""Representation of the operator as a canonical matrix in the computational basis (static method).

        The canonical matrix is the textbook matrix representation that does not consider wires.
        Implicitly, this assumes that the wires of the operator correspond to the global wire order.

        .. seealso:: :meth:`~.CRZ.matrix`

        Args:
            theta (tensor_like or float): rotation angle

        Returns:
            tensor_like: canonical matrix

        **Example**

        >>> qml.CRZ.compute_matrix(torch.tensor(0.5))
        tensor([[1.0+0.0j, 0.0+0.0j,       0.0+0.0j,       0.0+0.0j],
                [0.0+0.0j, 1.0+0.0j,       0.0+0.0j,       0.0+0.0j],
                [0.0+0.0j, 0.0+0.0j, 0.9689-0.2474j,       0.0+0.0j],
                [0.0+0.0j, 0.0+0.0j,       0.0+0.0j, 0.9689+0.2474j]])
        """
        if qml.math.get_interface(theta) == "tensorflow":
            theta = qml.math.cast_like(theta, 1j)

        exp_part = qml.math.exp(-1j * theta / 2)

        ones = qml.math.ones_like(exp_part)
        zeros = qml.math.zeros_like(exp_part)
        matrix = [
            [ones, zeros, zeros, zeros],
            [zeros, ones, zeros, zeros],
            [zeros, zeros, exp_part, zeros],
            [zeros, zeros, zeros, qml.math.conj(exp_part)],
        ]

        return qml.math.stack([stack_last(row) for row in matrix], axis=-2)

    @staticmethod
    def compute_eigvals(theta):  # pylint: disable=arguments-differ
        r"""Eigenvalues of the operator in the computational basis (static method).

        If :attr:`diagonalizing_gates` are specified and implement a unitary :math:`U`,
        the operator can be reconstructed as

        .. math:: O = U \Sigma U^{\dagger},

        where :math:`\Sigma` is the diagonal matrix containing the eigenvalues.

        Otherwise, no particular order for the eigenvalues is guaranteed.

        .. seealso:: :meth:`~.CRZ.eigvals`


        Args:
            theta (tensor_like or float): rotation angle

        Returns:
            tensor_like: eigenvalues

        **Example**

        >>> qml.CRZ.compute_eigvals(torch.tensor(0.5))
        tensor([1.0000+0.0000j, 1.0000+0.0000j, 0.9689-0.2474j, 0.9689+0.2474j])
        """
        if qml.math.get_interface(theta) == "tensorflow":
            theta = qml.math.cast_like(theta, 1j)

        exp_part = qml.math.exp(-0.5j * theta)
        o = qml.math.ones_like(exp_part)

        return stack_last([o, o, exp_part, qml.math.conj(exp_part)])

    @staticmethod
    def compute_decomposition(phi, wires):
        r"""Representation of the operator as a product of other operators (static method). :

        .. math:: O = O_1 O_2 \dots O_n.


        .. seealso:: :meth:`~.CRZ.decomposition`.

        Args:
            phi (float): rotation angle :math:`\phi`
            wires (Iterable, Wires): wires that the operator acts on

        Returns:
            list[Operator]: decomposition into lower level operations

        **Example:**

        >>> qml.CRZ.compute_decomposition(1.2, wires=(0,1))
        [PhaseShift(0.6, wires=[1]),
        CNOT(wires=[0, 1]),
        PhaseShift(-0.6, wires=[1]),
        CNOT(wires=[0, 1])]

        """
        decomp_ops = [
            PhaseShift(phi / 2, wires=wires[1]),
            qml.CNOT(wires=wires),
            PhaseShift(-phi / 2, wires=wires[1]),
            qml.CNOT(wires=wires),
        ]
        return decomp_ops

    def adjoint(self):
        return CRZ(-self.data[0], wires=self.wires)

    def pow(self, z):
        return [CRZ(self.data[0] * z, wires=self.wires)]

    @property
    def control_wires(self):
        return Wires(self.wires[0])


class CRot(Operation):
    r"""
    The controlled-Rot operator

    .. math:: CR(\phi, \theta, \omega) = \begin{bmatrix}
            1 & 0 & 0 & 0 \\
            0 & 1 & 0 & 0\\
            0 & 0 & e^{-i(\phi+\omega)/2}\cos(\theta/2) & -e^{i(\phi-\omega)/2}\sin(\theta/2)\\
            0 & 0 & e^{-i(\phi-\omega)/2}\sin(\theta/2) & e^{i(\phi+\omega)/2}\cos(\theta/2)
        \end{bmatrix}.

    .. note:: The first wire provided corresponds to the **control qubit**.

    **Details:**

    * Number of wires: 2
    * Number of parameters: 3
    * Number of dimensions per parameter: (0, 0, 0)
    * Gradient recipe: The controlled-Rot operator satisfies a four-term parameter-shift rule
      (see Appendix F, https://doi.org/10.1088/1367-2630/ac2cb3):

      .. math::

          \frac{d}{d\mathbf{x}_i}f(CR(\mathbf{x}_i)) = c_+ \left[f(CR(\mathbf{x}_i+a)) - f(CR(\mathbf{x}_i-a))\right] - c_- \left[f(CR(\mathbf{x}_i+b)) - f(CR(\mathbf{x}_i-b))\right]

      where :math:`f` is an expectation value depending on :math:`CR(\mathbf{x}_i)`, and

      - :math:`\mathbf{x} = (\phi, \theta, \omega)` and `i` is an index to :math:`\mathbf{x}`
      - :math:`a = \pi/2`
      - :math:`b = 3\pi/2`
      - :math:`c_{\pm} = (\sqrt{2} \pm 1)/{4\sqrt{2}}`

    Args:
        phi (float): rotation angle :math:`\phi`
        theta (float): rotation angle :math:`\theta`
        omega (float): rotation angle :math:`\omega`
        wires (Sequence[int]): the wire the operation acts on
        do_queue (bool): Indicates whether the operator should be
            immediately pushed into the Operator queue (optional)
        id (str or None): String representing the operation (optional)
    """
    num_wires = 2
    num_params = 3
    """int: Number of trainable parameters that the operator depends on."""

    ndim_params = (0, 0, 0)
    """tuple[int]: Number of dimensions per trainable parameter that the operator depends on."""

    grad_method = "A"
    parameter_frequencies = [(0.5, 1.0), (0.5, 1.0), (0.5, 1.0)]

    def __init__(self, phi, theta, omega, wires, do_queue=True, id=None):
        super().__init__(phi, theta, omega, wires=wires, do_queue=do_queue, id=id)

    def label(self, decimals=None, base_label=None, cache=None):
        return super().label(decimals=decimals, base_label=base_label or "Rot", cache=cache)

    @staticmethod
    def compute_matrix(phi, theta, omega):  # pylint: disable=arguments-differ
        r"""Representation of the operator as a canonical matrix in the computational basis (static method).

        The canonical matrix is the textbook matrix representation that does not consider wires.
        Implicitly, this assumes that the wires of the operator correspond to the global wire order.

        .. seealso:: :meth:`~.CRot.matrix`


        Args:
            phi(tensor_like or float): first rotation angle
            theta (tensor_like or float): second rotation angle
            omega (tensor_like or float): third rotation angle

        Returns:
            tensor_like: canonical matrix

        **Example**

         >>> qml.CRot.compute_matrix(torch.tensor(0.1), torch.tensor(0.2), torch.tensor(0.3))
         tensor([[ 1.0+0.0j,  0.0+0.0j,        0.0+0.0j,        0.0+0.0j],
                [ 0.0+0.0j,  1.0+0.0j,        0.0+0.0j,        0.0+0.0j],
                [ 0.0+0.0j,  0.0+0.0j,  0.9752-0.1977j, -0.0993+0.0100j],
                [ 0.0+0.0j,  0.0+0.0j,  0.0993+0.0100j,  0.9752+0.1977j]])
        """
        # It might be that they are in different interfaces, e.g.,
        # CRot(0.2, 0.3, tf.Variable(0.5), wires=[0, 1])
        # So we need to make sure the matrix comes out having the right type
        interface = qml.math._multi_dispatch([phi, theta, omega])

        c = qml.math.cos(theta / 2)
        s = qml.math.sin(theta / 2)

        # If anything is not tensorflow, it has to be casted
        if interface == "tensorflow":
            phi = qml.math.cast_like(qml.math.asarray(phi, like=interface), 1j)
            omega = qml.math.cast_like(qml.math.asarray(omega, like=interface), 1j)
            c = qml.math.cast_like(qml.math.asarray(c, like=interface), 1j)
            s = qml.math.cast_like(qml.math.asarray(s, like=interface), 1j)

        # The following variable is used to assert the all terms to be stacked have same shape
        one = qml.math.ones_like(phi) * qml.math.ones_like(omega)
        c = c * one
        s = s * one

        o = qml.math.ones_like(c)
        z = qml.math.zeros_like(c)
        mat = [
            [o, z, z, z],
            [z, o, z, z],
            [
                z,
                z,
                qml.math.exp(-0.5j * (phi + omega)) * c,
                -qml.math.exp(0.5j * (phi - omega)) * s,
            ],
            [
                z,
                z,
                qml.math.exp(-0.5j * (phi - omega)) * s,
                qml.math.exp(0.5j * (phi + omega)) * c,
            ],
        ]

        return qml.math.stack([stack_last(row) for row in mat], axis=-2)

    @staticmethod
    def compute_decomposition(phi, theta, omega, wires):
        r"""Representation of the operator as a product of other operators (static method). :

        .. math:: O = O_1 O_2 \dots O_n.


        .. seealso:: :meth:`~.CRot.decomposition`.

        Args:
            phi (float): rotation angle :math:`\phi`
            theta (float): rotation angle :math:`\theta`
            omega (float): rotation angle :math:`\omega`
            wires (Iterable, Wires): the wires the operation acts on

        Returns:
            list[Operator]: decomposition into lower level operations

        **Example:**

        >>> qml.PhaseShift.compute_decomposition(1.234, wires=0)
        [RZ(-1.1, wires=[1]),
        CNOT(wires=[0, 1]),
        RZ(-2.3, wires=[1]),
        RY(-1.15, wires=[1]),
        CNOT(wires=[0, 1]),
        RY(1.15, wires=[1]),
        RZ(3.4, wires=[1])]

        """
        decomp_ops = [
            RZ((phi - omega) / 2, wires=wires[1]),
            qml.CNOT(wires=wires),
            RZ(-(phi + omega) / 2, wires=wires[1]),
            RY(-theta / 2, wires=wires[1]),
            qml.CNOT(wires=wires),
            RY(theta / 2, wires=wires[1]),
            RZ(omega, wires=wires[1]),
        ]
        return decomp_ops

    def adjoint(self):
        phi, theta, omega = self.parameters
        return CRot(-omega, -theta, -phi, wires=self.wires)

    @property
    def control_wires(self):
        return Wires(self.wires[0])


class U1(Operation):
    r"""
    U1 gate.

    .. math:: U_1(\phi) = e^{i\phi/2}R_z(\phi) = \begin{bmatrix}
                1 & 0 \\
                0 & e^{i\phi}
            \end{bmatrix}.

    .. note::

        The ``U1`` gate is an alias for the phase shift operation :class:`~.PhaseShift`.

    **Details:**

    * Number of wires: 1
    * Number of parameters: 1
    * Number of dimensions per parameter: (0,)
    * Gradient recipe: :math:`\frac{d}{d\phi}f(U_1(\phi)) = \frac{1}{2}\left[f(U_1(\phi+\pi/2)) - f(U_1(\phi-\pi/2))\right]`
      where :math:`f` is an expectation value depending on :math:`U_1(\phi)`.

    Args:
        phi (float): rotation angle :math:`\phi`
        wires (Sequence[int] or int): the wire the operation acts on
        do_queue (bool): Indicates whether the operator should be
            immediately pushed into the Operator queue (optional)
        id (str or None): String representing the operation (optional)
    """
    num_wires = 1
    num_params = 1
    """int: Number of trainable parameters that the operator depends on."""

    ndim_params = (0,)
    """tuple[int]: Number of dimensions per trainable parameter that the operator depends on."""

    grad_method = "A"
    parameter_frequencies = [(1,)]

    def generator(self):
        return qml.Projector(np.array([1]), wires=self.wires)

    def __init__(self, phi, wires, do_queue=True, id=None):
        super().__init__(phi, wires=wires, do_queue=do_queue, id=id)

    @staticmethod
    def compute_matrix(phi):  # pylint: disable=arguments-differ
        r"""Representation of the operator as a canonical matrix in the computational basis (static method).

        The canonical matrix is the textbook matrix representation that does not consider wires.
        Implicitly, this assumes that the wires of the operator correspond to the global wire order.

        .. seealso:: :meth:`~.U1.matrix`

        Args:
            phi (tensor_like or float): rotation angle

        Returns:
            tensor_like: canonical matrix

        **Example**

        >>> qml.U1.compute_matrix(torch.tensor(0.5))
        tensor([[1.0000+0.0000j, 0.0000+0.0000j],
                [0.0000+0.0000j, 0.8776+0.4794j]])
        """
        if qml.math.get_interface(phi) == "tensorflow":
            phi = qml.math.cast_like(phi, 1j)

        p = qml.math.exp(1j * phi)
        z = qml.math.zeros_like(p)

        return qml.math.stack([stack_last([qml.math.ones_like(p), z]), stack_last([z, p])], axis=-2)

    @staticmethod
    def compute_decomposition(phi, wires):
        r"""Representation of the operator as a product of other operators (static method). :

        .. math:: O = O_1 O_2 \dots O_n.


        .. seealso:: :meth:`~.U1.decomposition`.

        Args:
            phi (float): rotation angle :math:`\phi`
            wires (Any, Wires): Wire that the operator acts on.

        Returns:
            list[Operator]: decomposition into lower level operations

        **Example:**

        >>> qml.U1.compute_decomposition(1.234, wires=0)
        [PhaseShift(1.234, wires=[0])]

        """
        return [PhaseShift(phi, wires=wires)]

    def adjoint(self):
        return U1(-self.data[0], wires=self.wires)

    def pow(self, z):
        return [U1(self.data[0] * z, wires=self.wires)]


class U2(Operation):
    r"""
    U2 gate.

    .. math::

        U_2(\phi, \delta) = \frac{1}{\sqrt{2}}\begin{bmatrix} 1 & -\exp(i \delta)
        \\ \exp(i \phi) & \exp(i (\phi + \delta)) \end{bmatrix}

    The :math:`U_2` gate is related to the single-qubit rotation :math:`R` (:class:`Rot`) and the
    :math:`R_\phi` (:class:`PhaseShift`) gates via the following relation:

    .. math::

        U_2(\phi, \delta) = R_\phi(\phi+\delta) R(\delta,\pi/2,-\delta)

    .. note::

        If the ``U2`` gate is not supported on the targeted device, PennyLane
        will attempt to decompose the gate into :class:`~.Rot` and :class:`~.PhaseShift` gates.

    **Details:**

    * Number of wires: 1
    * Number of parameters: 2
    * Number of dimensions per parameter: (0, 0)
    * Gradient recipe: :math:`\frac{d}{d\phi}f(U_2(\phi, \delta)) = \frac{1}{2}\left[f(U_2(\phi+\pi/2, \delta)) - f(U_2(\phi-\pi/2, \delta))\right]`
      where :math:`f` is an expectation value depending on :math:`U_2(\phi, \delta)`.
      This gradient recipe applies for each angle argument :math:`\{\phi, \delta\}`.

    Args:
        phi (float): azimuthal angle :math:`\phi`
        delta (float): quantum phase :math:`\delta`
        wires (Sequence[int] or int): the subsystem the gate acts on
        do_queue (bool): Indicates whether the operator should be
            immediately pushed into the Operator queue (optional)
        id (str or None): String representing the operation (optional)
    """
    num_wires = 1
    num_params = 2
    """int: Number of trainable parameters that the operator depends on."""

    ndim_params = (0, 0)
    """tuple[int]: Number of dimensions per trainable parameter that the operator depends on."""

    grad_method = "A"
    parameter_frequencies = [(1,), (1,)]

    def __init__(self, phi, delta, wires, do_queue=True, id=None):
        super().__init__(phi, delta, wires=wires, do_queue=do_queue, id=id)

    @staticmethod
    def compute_matrix(phi, delta):  # pylint: disable=arguments-differ
        r"""Representation of the operator as a canonical matrix in the computational basis (static method).

        The canonical matrix is the textbook matrix representation that does not consider wires.
        Implicitly, this assumes that the wires of the operator correspond to the global wire order.

        .. seealso:: :meth:`~.U2.matrix`

        Args:
            phi (tensor_like or float): azimuthal angle
            delta (tensor_like or float): quantum phase

        Returns:
            tensor_like: canonical matrix

        **Example**

        >>> qml.U2.compute_matrix(torch.tensor(0.1), torch.tensor(0.2))
        tensor([[ 0.7071+0.0000j, -0.6930-0.1405j],
                [ 0.7036+0.0706j,  0.6755+0.2090j]])
        """
        interface = qml.math._multi_dispatch([phi, delta])

        # If anything is not tensorflow, it has to be casted and then
        if interface == "tensorflow":
            phi = qml.math.cast_like(qml.math.asarray(phi, like=interface), 1j)
            delta = qml.math.cast_like(qml.math.asarray(delta, like=interface), 1j)

        one = qml.math.ones_like(phi) * qml.math.ones_like(delta)
        mat = [
            [one, -qml.math.exp(1j * delta) * one],
            [qml.math.exp(1j * phi) * one, qml.math.exp(1j * (phi + delta))],
        ]

        return INV_SQRT2 * qml.math.stack([stack_last(row) for row in mat], axis=-2)

    @staticmethod
    def compute_decomposition(phi, delta, wires):
        r"""Representation of the operator as a product of other operators (static method).

        .. math:: O = O_1 O_2 \dots O_n.

        .. seealso:: :meth:`~.U2.decomposition`.

        Args:
            phi (float): azimuthal angle :math:`\phi`
            delta (float): quantum phase :math:`\delta`
            wires (Iterable, Wires): the subsystem the gate acts on

        Returns:
            list[Operator]: decomposition into lower level operations

        **Example:**

        >>> qml.U2.compute_decomposition(1.23, 2.34, wires=0)
        [Rot(2.34, 1.5707963267948966, -2.34, wires=[0]),
        PhaseShift(2.34, wires=[0]),
        PhaseShift(1.23, wires=[0])]

        """
        pi_half = qml.math.ones_like(delta) * (np.pi / 2)
        decomp_ops = [
            Rot(delta, pi_half, -delta, wires=wires),
            PhaseShift(delta, wires=wires),
            PhaseShift(phi, wires=wires),
        ]
        return decomp_ops

    def adjoint(self):
        phi, delta = self.parameters
        new_delta = qml.math.mod((np.pi - phi), (2 * np.pi))
        new_phi = qml.math.mod((np.pi - delta), (2 * np.pi))
        return U2(new_phi, new_delta, wires=self.wires)


class U3(Operation):
    r"""
    Arbitrary single qubit unitary.

    .. math::

        U_3(\theta, \phi, \delta) = \begin{bmatrix} \cos(\theta/2) & -\exp(i \delta)\sin(\theta/2) \\
        \exp(i \phi)\sin(\theta/2) & \exp(i (\phi + \delta))\cos(\theta/2) \end{bmatrix}

    The :math:`U_3` gate is related to the single-qubit rotation :math:`R` (:class:`Rot`) and the
    :math:`R_\phi` (:class:`PhaseShift`) gates via the following relation:

    .. math::

        U_3(\theta, \phi, \delta) = R_\phi(\phi+\delta) R(\delta,\theta,-\delta)

    .. note::

        If the ``U3`` gate is not supported on the targeted device, PennyLane
        will attempt to decompose the gate into :class:`~.PhaseShift` and :class:`~.Rot` gates.

    **Details:**

    * Number of wires: 1
    * Number of parameters: 3
    * Number of dimensions per parameter: (0, 0, 0)
    * Gradient recipe: :math:`\frac{d}{d\phi}f(U_3(\theta, \phi, \delta)) = \frac{1}{2}\left[f(U_3(\theta+\pi/2, \phi, \delta)) - f(U_3(\theta-\pi/2, \phi, \delta))\right]`
      where :math:`f` is an expectation value depending on :math:`U_3(\theta, \phi, \delta)`.
      This gradient recipe applies for each angle argument :math:`\{\theta, \phi, \delta\}`.

    Args:
        theta (float): polar angle :math:`\theta`
        phi (float): azimuthal angle :math:`\phi`
        delta (float): quantum phase :math:`\delta`
        wires (Sequence[int] or int): the subsystem the gate acts on
        do_queue (bool): Indicates whether the operator should be
            immediately pushed into the Operator queue (optional)
        id (str or None): String representing the operation (optional)
    """
    num_wires = 1
    num_params = 3
    """int: Number of trainable parameters that the operator depends on."""

    ndim_params = (0, 0, 0)
    """tuple[int]: Number of dimensions per trainable parameter that the operator depends on."""

    grad_method = "A"
    parameter_frequencies = [(1,), (1,), (1,)]

    def __init__(self, theta, phi, delta, wires, do_queue=True, id=None):
        super().__init__(theta, phi, delta, wires=wires, do_queue=do_queue, id=id)

    @staticmethod
    def compute_matrix(theta, phi, delta):  # pylint: disable=arguments-differ
        r"""Representation of the operator as a canonical matrix in the computational basis (static method).

        The canonical matrix is the textbook matrix representation that does not consider wires.
        Implicitly, this assumes that the wires of the operator correspond to the global wire order.

        .. seealso:: :meth:`~.U3.matrix`

        Args:
            theta (tensor_like or float): polar angle
            phi (tensor_like or float): azimuthal angle
            delta (tensor_like or float): quantum phase

        Returns:
            tensor_like: canonical matrix

        **Example**

        >>> qml.U3.compute_matrix(torch.tensor(0.1), torch.tensor(0.2), torch.tensor(0.3))
        tensor([[ 0.9988+0.0000j, -0.0477-0.0148j],
                [ 0.0490+0.0099j,  0.8765+0.4788j]])

        """
        # It might be that they are in different interfaces, e.g.,
        # U3(0.2, 0.3, tf.Variable(0.5), wires=0)
        # So we need to make sure the matrix comes out having the right type
        interface = qml.math._multi_dispatch([theta, phi, delta])

        c = qml.math.cos(theta / 2)
        s = qml.math.sin(theta / 2)

        # If anything is not tensorflow, it has to be casted and then
        if interface == "tensorflow":
            phi = qml.math.cast_like(qml.math.asarray(phi, like=interface), 1j)
            delta = qml.math.cast_like(qml.math.asarray(delta, like=interface), 1j)
            c = qml.math.cast_like(qml.math.asarray(c, like=interface), 1j)
            s = qml.math.cast_like(qml.math.asarray(s, like=interface), 1j)

        # The following variable is used to assert the all terms to be stacked have same shape
        one = qml.math.ones_like(phi) * qml.math.ones_like(delta)
        c = c * one
        s = s * one

        mat = [
            [c, -s * qml.math.exp(1j * delta)],
            [s * qml.math.exp(1j * phi), c * qml.math.exp(1j * (phi + delta))],
        ]

        return qml.math.stack([stack_last(row) for row in mat], axis=-2)

    @staticmethod
    def compute_decomposition(theta, phi, delta, wires):
        r"""Representation of the operator as a product of other operators (static method).

        .. math:: O = O_1 O_2 \dots O_n.


        .. seealso:: :meth:`~.U3.decomposition`.

        Args:
            theta (float): polar angle :math:`\theta`
            phi (float): azimuthal angle :math:`\phi`
            delta (float): quantum phase :math:`\delta`
            wires (Iterable, Wires): the subsystem the gate acts on

        Returns:
            list[Operator]: decomposition into lower level operations

        **Example:**

        >>> qml.U3.compute_decomposition(1.23, 2.34, 3.45, wires=0)
        [Rot(3.45, 1.23, -3.45, wires=[0]),
        PhaseShift(3.45, wires=[0]),
        PhaseShift(2.34, wires=[0])]

        """
        decomp_ops = [
            Rot(delta, theta, -delta, wires=wires),
            PhaseShift(delta, wires=wires),
            PhaseShift(phi, wires=wires),
        ]
        return decomp_ops

    def adjoint(self):
        theta, phi, delta = self.parameters
        new_delta = qml.math.mod((np.pi - phi), (2 * np.pi))
        new_phi = qml.math.mod((np.pi - delta), (2 * np.pi))
        return U3(theta, new_phi, new_delta, wires=self.wires)


class IsingXX(Operation):
    r"""
    Ising XX coupling gate

    .. math:: XX(\phi) = \begin{bmatrix}
            \cos(\phi / 2) & 0 & 0 & -i \sin(\phi / 2) \\
            0 & \cos(\phi / 2) & -i \sin(\phi / 2) & 0 \\
            0 & -i \sin(\phi / 2) & \cos(\phi / 2) & 0 \\
            -i \sin(\phi / 2) & 0 & 0 & \cos(\phi / 2)
        \end{bmatrix}.

    **Details:**

    * Number of wires: 2
    * Number of parameters: 1
    * Number of dimensions per parameter: (0,)
    * Gradient recipe: :math:`\frac{d}{d\phi}f(XX(\phi)) = \frac{1}{2}\left[f(XX(\phi +\pi/2)) - f(XX(\phi-\pi/2))\right]`
      where :math:`f` is an expectation value depending on :math:`XX(\phi)`.

    Args:
        phi (float): the phase angle
        wires (int): the subsystem the gate acts on
        do_queue (bool): Indicates whether the operator should be
            immediately pushed into the Operator queue (optional)
        id (str or None): String representing the operation (optional)
    """
    num_wires = 2
    num_params = 1
    """int: Number of trainable parameters that the operator depends on."""

    ndim_params = (0,)
    """tuple[int]: Number of dimensions per trainable parameter that the operator depends on."""

    grad_method = "A"
    parameter_frequencies = [(1,)]

    def generator(self):
        return -0.5 * PauliX(wires=self.wires[0]) @ PauliX(wires=self.wires[1])

    def __init__(self, phi, wires, do_queue=True, id=None):
        super().__init__(phi, wires=wires, do_queue=do_queue, id=id)

    @staticmethod
    def compute_matrix(phi):  # pylint: disable=arguments-differ
        r"""Representation of the operator as a canonical matrix in the computational basis (static method).

        The canonical matrix is the textbook matrix representation that does not consider wires.

        .. seealso:: :meth:`~.IsingXX.matrix`


        Args:
           phi (tensor_like or float): phase angle

        Returns:
           tensor_like: canonical matrix

        **Example**

        >>> qml.IsingXX.compute_matrix(torch.tensor(0.5))
        tensor([[0.9689+0.0000j, 0.0000+0.0000j, 0.0000+0.0000j, 0.0000-0.2474j],
                [0.0000+0.0000j, 0.9689+0.0000j, 0.0000-0.2474j, 0.0000+0.0000j],
                [0.0000+0.0000j, 0.0000-0.2474j, 0.9689+0.0000j, 0.0000+0.0000j],
                [0.0000-0.2474j, 0.0000+0.0000j, 0.0000+0.0000j, 0.9689+0.0000j]],
               dtype=torch.complex128)
        """
        c = qml.math.cos(phi / 2)
        s = qml.math.sin(phi / 2)

        if qml.math.get_interface(phi) == "tensorflow":
            c = qml.math.cast_like(c, 1j)
            s = qml.math.cast_like(s, 1j)

        # The following avoids casting an imaginary quantity to reals when backpropagating
        c = (1 + 0j) * c
        js = -1j * s
        z = qml.math.zeros_like(js)

        matrix = [
            [c, z, z, js],
            [z, c, js, z],
            [z, js, c, z],
            [js, z, z, c],
        ]
        return qml.math.stack([stack_last(row) for row in matrix], axis=-2)

    @staticmethod
    def compute_decomposition(phi, wires):
        r"""Representation of the operator as a product of other operators (static method). :

        .. math:: O = O_1 O_2 \dots O_n.


        .. seealso:: :meth:`~.IsingXX.decomposition`.

        Args:
            phi (float): the phase angle
            wires (Iterable, Wires): the subsystem the gate acts on

        Returns:
            list[Operator]: decomposition into lower level operations

        **Example:**

        >>> qml.IsingXX.compute_decomposition(1.23, wires=(0,1))
        [CNOT(wires=[0, 1]), RX(1.23, wires=[0]), CNOT(wires=[0, 1]]

        """
        decomp_ops = [
            qml.CNOT(wires=wires),
            RX(phi, wires=[wires[0]]),
            qml.CNOT(wires=wires),
        ]
        return decomp_ops

    def adjoint(self):
        (phi,) = self.parameters
        return IsingXX(-phi, wires=self.wires)

    def pow(self, z):
        return [IsingXX(self.data[0] * z, wires=self.wires)]


class IsingYY(Operation):
    r"""
    Ising YY coupling gate

    .. math:: \mathtt{YY}(\phi) = \begin{bmatrix}
        \cos(\phi / 2) & 0 & 0 & i \sin(\phi / 2) \\
        0 & \cos(\phi / 2) & -i \sin(\phi / 2) & 0 \\
        0 & -i \sin(\phi / 2) & \cos(\phi / 2) & 0 \\
        i \sin(\phi / 2) & 0 & 0 & \cos(\phi / 2)
        \end{bmatrix}.

    **Details:**

    * Number of wires: 2
    * Number of parameters: 1
    * Number of dimensions per parameter: (0,)
    * Gradient recipe: :math:`\frac{d}{d\phi}f(YY(\phi)) = \frac{1}{2}\left[f(YY(\phi +\pi/2)) - f(YY(\phi-\pi/2))\right]`
      where :math:`f` is an expectation value depending on :math:`YY(\phi)`.

    Args:
        phi (float): the phase angle
        wires (int): the subsystem the gate acts on
        do_queue (bool): Indicates whether the operator should be
            immediately pushed into the Operator queue (optional)
        id (str or None): String representing the operation (optional)
    """
    num_wires = 2
    num_params = 1
    """int: Number of trainable parameters that the operator depends on."""

    ndim_params = (0,)
    """tuple[int]: Number of dimensions per trainable parameter that the operator depends on."""

    grad_method = "A"
    parameter_frequencies = [(1,)]

    def generator(self):
        return -0.5 * PauliY(wires=self.wires[0]) @ PauliY(wires=self.wires[1])

    def __init__(self, phi, wires, do_queue=True, id=None):
        super().__init__(phi, wires=wires, do_queue=do_queue, id=id)

    @staticmethod
    def compute_decomposition(phi, wires):
        r"""Representation of the operator as a product of other operators (static method). :

        .. math:: O = O_1 O_2 \dots O_n.


        .. seealso:: :meth:`~.IsingYY.decomposition`.

        Args:
            phi (float): the phase angle
            wires (Iterable, Wires): the subsystem the gate acts on

        Returns:
            list[Operator]: decomposition into lower level operations

        **Example:**

        >>> qml.IsingYY.compute_decomposition(1.23, wires=(0,1))
        [CY(wires=[0, 1]), RY(1.23, wires=[0]), CY(wires=[0, 1])]

        """
        return [
            qml.CY(wires=wires),
            qml.RY(phi, wires=[wires[0]]),
            qml.CY(wires=wires),
        ]

    @staticmethod
    def compute_matrix(phi):  # pylint: disable=arguments-differ
        r"""Representation of the operator as a canonical matrix in the computational basis (static method).

        The canonical matrix is the textbook matrix representation that does not consider wires.
        Implicitly, this assumes that the wires of the operator correspond to the global wire order.

        .. seealso:: :meth:`~.IsingYY.matrix`


        Args:
           phi (tensor_like or float): phase angle

        Returns:
           tensor_like: canonical matrix

        **Example**

        >>> qml.IsingYY.compute_matrix(torch.tensor(0.5))
        tensor([[0.9689+0.0000j, 0.0000+0.0000j, 0.0000+0.0000j, 0.0000+0.2474j],
                [0.0000+0.0000j, 0.9689+0.0000j, 0.0000-0.2474j, 0.0000+0.0000j],
                [0.0000+0.0000j, 0.0000-0.2474j, 0.9689+0.0000j, 0.0000+0.0000j],
                [0.0000+0.2474j, 0.0000+0.0000j, 0.0000+0.0000j, 0.9689+0.0000j]])
        """
        c = qml.math.cos(phi / 2)
        s = qml.math.sin(phi / 2)

        if qml.math.get_interface(phi) == "tensorflow":
            c = qml.math.cast_like(c, 1j)
            s = qml.math.cast_like(s, 1j)

        # The following avoids casting an imaginary quantity to reals when backpropagating
        c = (1 + 0j) * c
        js = 1j * s
        z = qml.math.zeros_like(js)

        matrix = [
            [c, z, z, js],
            [z, c, -js, z],
            [z, -js, c, z],
            [js, z, z, c],
        ]
        return qml.math.stack([stack_last(row) for row in matrix], axis=-2)

    def adjoint(self):
        (phi,) = self.parameters
        return IsingYY(-phi, wires=self.wires)

    def pow(self, z):
        return [IsingYY(self.data[0] * z, wires=self.wires)]


class IsingZZ(Operation):
    r"""
    Ising ZZ coupling gate

    .. math:: ZZ(\phi) = \begin{bmatrix}
        e^{-i \phi / 2} & 0 & 0 & 0 \\
        0 & e^{i \phi / 2} & 0 & 0 \\
        0 & 0 & e^{i \phi / 2} & 0 \\
        0 & 0 & 0 & e^{-i \phi / 2}
        \end{bmatrix}.

    **Details:**

    * Number of wires: 2
    * Number of parameters: 1
    * Number of dimensions per parameter: (0,)
    * Gradient recipe: :math:`\frac{d}{d\phi}f(ZZ(\phi)) = \frac{1}{2}\left[f(ZZ(\phi +\pi/2)) - f(ZZ(\phi-\pi/2))\right]`
      where :math:`f` is an expectation value depending on :math:`ZZ(\theta)`.

    Args:
        phi (float): the phase angle
        wires (int): the subsystem the gate acts on
        do_queue (bool): Indicates whether the operator should be
            immediately pushed into the Operator queue (optional)
        id (str or None): String representing the operation (optional)
    """
    num_wires = 2
    num_params = 1
    """int: Number of trainable parameters that the operator depends on."""

    ndim_params = (0,)
    """tuple[int]: Number of dimensions per trainable parameter that the operator depends on."""

    grad_method = "A"
    parameter_frequencies = [(1,)]

    def generator(self):
        return -0.5 * PauliZ(wires=self.wires[0]) @ PauliZ(wires=self.wires[1])

    def __init__(self, phi, wires, do_queue=True, id=None):
        super().__init__(phi, wires=wires, do_queue=do_queue, id=id)

    @staticmethod
    def compute_decomposition(phi, wires):
        r"""Representation of the operator as a product of other operators (static method). :

        .. math:: O = O_1 O_2 \dots O_n.


        .. seealso:: :meth:`~.IsingZZ.decomposition`.

        Args:
            phi (float): the phase angle
            wires (Iterable, Wires): the subsystem the gate acts on

        Returns:
            list[Operator]: decomposition into lower level operations

        **Example:**

        >>> qml.IsingZZ.compute_decomposition(1.23, wires=0)
        [CNOT(wires=[0, 1]), RZ(1.23, wires=[1]), CNOT(wires=[0, 1])]

        """
        return [
            qml.CNOT(wires=wires),
            qml.RZ(phi, wires=[wires[1]]),
            qml.CNOT(wires=wires),
        ]

    @staticmethod
    def compute_matrix(phi):  # pylint: disable=arguments-differ
        r"""Representation of the operator as a canonical matrix in the computational basis (static method).

        The canonical matrix is the textbook matrix representation that does not consider wires.
        Implicitly, this assumes that the wires of the operator correspond to the global wire order.

        .. seealso:: :meth:`~.IsingZZ.matrix`


        Args:
           phi (tensor_like or float): phase angle

        Returns:
           tensor_like: canonical matrix

        **Example**

        >>> qml.IsingZZ.compute_matrix(torch.tensor(0.5))
        tensor([[0.9689-0.2474j, 0.0000+0.0000j, 0.0000+0.0000j, 0.0000+0.0000j],
                [0.0000+0.0000j, 0.9689+0.2474j, 0.0000+0.0000j, 0.0000+0.0000j],
                [0.0000+0.0000j, 0.0000+0.0000j, 0.9689+0.2474j, 0.0000+0.0000j],
                [0.0000+0.0000j, 0.0000+0.0000j, 0.0000+0.0000j, 0.9689-0.2474j]])
        """
        if qml.math.get_interface(phi) == "tensorflow":
            phi = qml.math.cast_like(phi, 1j)

        neg_phase = qml.math.exp(-0.5j * phi)
        pos_phase = qml.math.exp(0.5j * phi)

        zeros = qml.math.zeros_like(pos_phase)
        matrix = [
            [neg_phase, zeros, zeros, zeros],
            [zeros, pos_phase, zeros, zeros],
            [zeros, zeros, pos_phase, zeros],
            [zeros, zeros, zeros, neg_phase],
        ]

        return qml.math.stack([stack_last(row) for row in matrix], axis=-2)

    @staticmethod
    def compute_eigvals(phi):  # pylint: disable=arguments-differ
        r"""Eigenvalues of the operator in the computational basis (static method).

        If :attr:`diagonalizing_gates` are specified and implement a unitary :math:`U`,
        the operator can be reconstructed as

        .. math:: O = U \Sigma U^{\dagger},

        where :math:`\Sigma` is the diagonal matrix containing the eigenvalues.

        Otherwise, no particular order for the eigenvalues is guaranteed.

        .. seealso:: :meth:`~.IsingZZ.eigvals`


        Args:
            phi (tensor_like or float): phase angle

        Returns:
            tensor_like: eigenvalues

        **Example**

        >>> qml.IsingZZ.compute_eigvals(torch.tensor(0.5))
        tensor([0.9689-0.2474j, 0.9689+0.2474j, 0.9689+0.2474j, 0.9689-0.2474j])
        """
        if qml.math.get_interface(phi) == "tensorflow":
            phi = qml.math.cast_like(phi, 1j)

        pos_phase = qml.math.exp(1.0j * phi / 2)
        neg_phase = qml.math.exp(-1.0j * phi / 2)

        return stack_last([neg_phase, pos_phase, pos_phase, neg_phase])

    def adjoint(self):
        (phi,) = self.parameters
        return IsingZZ(-phi, wires=self.wires)

    def pow(self, z):
        return [IsingZZ(self.data[0] * z, wires=self.wires)]<|MERGE_RESOLUTION|>--- conflicted
+++ resolved
@@ -33,10 +33,7 @@
 INV_SQRT2 = 1 / math.sqrt(2)
 
 stack_last = functools.partial(qml.math.stack, axis=-1)
-<<<<<<< HEAD
-=======
-
->>>>>>> 85cc93f7
+
 
 class RX(Operation):
     r"""
