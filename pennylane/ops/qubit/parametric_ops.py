# Copyright 2018-2021 Xanadu Quantum Technologies Inc.

# Licensed under the Apache License, Version 2.0 (the "License");
# you may not use this file except in compliance with the License.
# You may obtain a copy of the License at

#     http://www.apache.org/licenses/LICENSE-2.0

# Unless required by applicable law or agreed to in writing, software
# distributed under the License is distributed on an "AS IS" BASIS,
# WITHOUT WARRANTIES OR CONDITIONS OF ANY KIND, either express or implied.
# See the License for the specific language governing permissions and
# limitations under the License.
# pylint: disable=too-many-arguments
"""
This submodule contains the discrete-variable quantum operations that are the
core parameterized gates.
"""
# pylint:disable=abstract-method,arguments-differ,protected-access
import functools
import math
from operator import matmul

import numpy as np

import pennylane as qml
from pennylane.operation import AnyWires, Operation
from pennylane.ops.qubit.non_parametric_ops import PauliX, PauliY, PauliZ, Hadamard
from pennylane.utils import expand, pauli_eigs
from pennylane.wires import Wires


INV_SQRT2 = 1 / math.sqrt(2)


class RX(Operation):
    r"""
    The single qubit X rotation

    .. math:: R_x(\phi) = e^{-i\phi\sigma_x/2} = \begin{bmatrix}
                \cos(\phi/2) & -i\sin(\phi/2) \\
                -i\sin(\phi/2) & \cos(\phi/2)
            \end{bmatrix}.

    **Details:**

    * Number of wires: 1
    * Number of parameters: 1
    * Gradient recipe: :math:`\frac{d}{d\phi}f(R_x(\phi)) = \frac{1}{2}\left[f(R_x(\phi+\pi/2)) - f(R_x(\phi-\pi/2))\right]`
      where :math:`f` is an expectation value depending on :math:`R_x(\phi)`.

    Args:
        phi (float): rotation angle :math:`\phi`
        wires (Sequence[int] or int): the wire the operation acts on
        do_queue (bool): Indicates whether the operator should be
            immediately pushed into the Operator queue (optional)
        id (str or None): String representing the operation (optional)
    """
    num_wires = 1
    num_params = 1
    """int: Number of trainable parameters that the operator depends on."""

    basis = "X"
    grad_method = "A"
<<<<<<< HEAD
    generator = [PauliX, -1 / 2]
    parameter_frequencies = [(1,)]
=======
    parameter_frequencies = [(1,)]

    def generator(self):
        return -0.5 * PauliX(wires=self.wires)

    def __init__(self, phi, wires, do_queue=True, id=None):
        super().__init__(phi, wires=wires, do_queue=do_queue, id=id)

    @staticmethod
    def compute_matrix(theta):  # pylint: disable=arguments-differ
        r"""Representation of the operator as a canonical matrix in the computational basis (static method).

        The canonical matrix is the textbook matrix representation that does not consider wires.
        Implicitly, this assumes that the wires of the operator correspond to the global wire order.
>>>>>>> 88a7b36e

        .. seealso:: :meth:`~.RX.matrix`

        Args:
            theta (tensor_like or float): rotation angle

        Returns:
            tensor_like: canonical matrix

        **Example**

        >>> qml.RX.compute_matrix(torch.tensor(0.5))
        tensor([[0.9689+0.0000j, 0.0000-0.2474j],
                [0.0000-0.2474j, 0.9689+0.0000j]])
        """
        c = qml.math.cos(theta / 2)
        s = qml.math.sin(theta / 2)

        if qml.math.get_interface(theta) == "tensorflow":
            c = qml.math.cast_like(c, 1j)
            s = qml.math.cast_like(s, 1j)

        js = -1j * s

        return qml.math.diag([c, c]) + qml.math.stack(
            [qml.math.stack([0, js]), qml.math.stack([js, 0])]
        )

    def adjoint(self):
        return RX(-self.data[0], wires=self.wires)

    def _controlled(self, wire):
        CRX(*self.parameters, wires=wire + self.wires)

    def single_qubit_rot_angles(self):
        # RX(\theta) = RZ(-\pi/2) RY(\theta) RZ(\pi/2)
        return [np.pi / 2, self.data[0], -np.pi / 2]


class RY(Operation):
    r"""
    The single qubit Y rotation

    .. math:: R_y(\phi) = e^{-i\phi\sigma_y/2} = \begin{bmatrix}
                \cos(\phi/2) & -\sin(\phi/2) \\
                \sin(\phi/2) & \cos(\phi/2)
            \end{bmatrix}.

    **Details:**

    * Number of wires: 1
    * Number of parameters: 1
    * Gradient recipe: :math:`\frac{d}{d\phi}f(R_y(\phi)) = \frac{1}{2}\left[f(R_y(\phi+\pi/2)) - f(R_y(\phi-\pi/2))\right]`
      where :math:`f` is an expectation value depending on :math:`R_y(\phi)`.

    Args:
        phi (float): rotation angle :math:`\phi`
        wires (Sequence[int] or int): the wire the operation acts on
        do_queue (bool): Indicates whether the operator should be
            immediately pushed into the Operator queue (optional)
        id (str or None): String representing the operation (optional)
    """
    num_wires = 1
    num_params = 1
    """int: Number of trainable parameters that the operator depends on."""

    basis = "Y"
    grad_method = "A"
<<<<<<< HEAD
    generator = [PauliY, -1 / 2]
    parameter_frequencies = [(1,)]
=======
    parameter_frequencies = [(1,)]

    def generator(self):
        return -0.5 * PauliY(wires=self.wires)

    def __init__(self, phi, wires, do_queue=True, id=None):
        super().__init__(phi, wires=wires, do_queue=do_queue, id=id)

    @staticmethod
    def compute_matrix(theta):  # pylint: disable=arguments-differ
        r"""Representation of the operator as a canonical matrix in the computational basis (static method).

        The canonical matrix is the textbook matrix representation that does not consider wires.
        Implicitly, this assumes that the wires of the operator correspond to the global wire order.

        .. seealso:: :meth:`~.RY.matrix`


        Args:
            theta (tensor_like or float): rotation angle

        Returns:
            tensor_like: canonical matrix

        **Example**
>>>>>>> 88a7b36e

        >>> qml.RY.compute_matrix(torch.tensor(0.5))
        tensor([[ 0.9689, -0.2474],
                [ 0.2474,  0.9689]])
        """

        c = qml.math.cos(theta / 2)
        s = qml.math.sin(theta / 2)

        return qml.math.diag([c, c]) + qml.math.stack(
            [qml.math.stack([0, -s]), qml.math.stack([s, 0])]
        )

    def adjoint(self):
        return RY(-self.data[0], wires=self.wires)

    def _controlled(self, wire):
        CRY(*self.parameters, wires=wire + self.wires)

    def single_qubit_rot_angles(self):
        # RY(\theta) = RZ(0) RY(\theta) RZ(0)
        return [0.0, self.data[0], 0.0]


class RZ(Operation):
    r"""
    The single qubit Z rotation

    .. math:: R_z(\phi) = e^{-i\phi\sigma_z/2} = \begin{bmatrix}
                e^{-i\phi/2} & 0 \\
                0 & e^{i\phi/2}
            \end{bmatrix}.

    **Details:**

    * Number of wires: 1
    * Number of parameters: 1
    * Gradient recipe: :math:`\frac{d}{d\phi}f(R_z(\phi)) = \frac{1}{2}\left[f(R_z(\phi+\pi/2)) - f(R_z(\phi-\pi/2))\right]`
      where :math:`f` is an expectation value depending on :math:`R_z(\phi)`.

    Args:
        phi (float): rotation angle :math:`\phi`
        wires (Sequence[int] or int): the wire the operation acts on
        do_queue (bool): Indicates whether the operator should be
            immediately pushed into the Operator queue (optional)
        id (str or None): String representing the operation (optional)
    """
    num_wires = 1
    num_params = 1
    """int: Number of trainable parameters that the operator depends on."""

    basis = "Z"
    grad_method = "A"
<<<<<<< HEAD
    generator = [PauliZ, -1 / 2]
    parameter_frequencies = [(1,)]
=======
    parameter_frequencies = [(1,)]

    def generator(self):
        return -0.5 * PauliZ(wires=self.wires)
>>>>>>> 88a7b36e

    def __init__(self, phi, wires, do_queue=True, id=None):
        super().__init__(phi, wires=wires, do_queue=do_queue, id=id)

    @staticmethod
    def compute_matrix(theta):  # pylint: disable=arguments-differ
        r"""Representation of the operator as a canonical matrix in the computational basis (static method).

        The canonical matrix is the textbook matrix representation that does not consider wires.
        Implicitly, this assumes that the wires of the operator correspond to the global wire order.

        .. seealso:: :meth:`~.RZ.matrix`

        Args:
            theta (tensor_like or float): rotation angle

        Returns:
            tensor_like: canonical matrix

        **Example**

        >>> qml.RZ.compute_matrix(torch.tensor(0.5))
        tensor([[0.9689-0.2474j, 0.0000+0.0000j],
                [0.0000+0.0000j, 0.9689+0.2474j]])
        """
        if qml.math.get_interface(theta) == "tensorflow":
            theta = qml.math.cast_like(theta, 1j)

        p = qml.math.exp(-0.5j * theta)

        return qml.math.diag([p, qml.math.conj(p)])

    @staticmethod
    def compute_eigvals(theta):  # pylint: disable=arguments-differ
        r"""Eigenvalues of the operator in the computational basis (static method).

        If :attr:`diagonalizing_gates` are specified and implement a unitary :math:`U`,
        the operator can be reconstructed as

        .. math:: O = U \Sigma U^{\dagger},

        where :math:`\Sigma` is the diagonal matrix containing the eigenvalues.

        Otherwise, no particular order for the eigenvalues is guaranteed.

        .. seealso:: :meth:`~.RZ.eigvals`


        Args:
            theta (tensor_like or float): rotation angle

        Returns:
            tensor_like: eigenvalues

        **Example**

        >>> qml.RZ.compute_eigvals(torch.tensor(0.5))
        tensor([0.9689-0.2474j, 0.9689+0.2474j])
        """

        if qml.math.get_interface(theta) == "tensorflow":
            theta = qml.math.cast_like(theta, 1j)

        p = qml.math.exp(-0.5j * theta)

        return qml.math.stack([p, qml.math.conj(p)])

    def adjoint(self):
        return RZ(-self.data[0], wires=self.wires)

    def _controlled(self, wire):
        CRZ(*self.parameters, wires=wire + self.wires)

    def single_qubit_rot_angles(self):
        # RZ(\theta) = RZ(\theta) RY(0) RZ(0)
        return [self.data[0], 0.0, 0.0]


class PhaseShift(Operation):
    r"""
    Arbitrary single qubit local phase shift

    .. math:: R_\phi(\phi) = e^{i\phi/2}R_z(\phi) = \begin{bmatrix}
                1 & 0 \\
                0 & e^{i\phi}
            \end{bmatrix}.

    **Details:**

    * Number of wires: 1
    * Number of parameters: 1
    * Gradient recipe: :math:`\frac{d}{d\phi}f(R_\phi(\phi)) = \frac{1}{2}\left[f(R_\phi(\phi+\pi/2)) - f(R_\phi(\phi-\pi/2))\right]`
      where :math:`f` is an expectation value depending on :math:`R_{\phi}(\phi)`.

    Args:
        phi (float): rotation angle :math:`\phi`
        wires (Sequence[int] or int): the wire the operation acts on
        do_queue (bool): Indicates whether the operator should be
            immediately pushed into the Operator queue (optional)
        id (str or None): String representing the operation (optional)
    """
    num_wires = 1
    num_params = 1
    """int: Number of trainable parameters that the operator depends on."""

    basis = "Z"
    grad_method = "A"
<<<<<<< HEAD
    generator = [np.array([[0, 0], [0, 1]]), 1]
    parameter_frequencies = [(1,)]
=======
    parameter_frequencies = [(1,)]

    def generator(self):
        return qml.Projector(np.array([1]), wires=self.wires)

    def __init__(self, phi, wires, do_queue=True, id=None):
        super().__init__(phi, wires=wires, do_queue=do_queue, id=id)
>>>>>>> 88a7b36e

    def label(self, decimals=None, base_label=None):
        return super().label(decimals=decimals, base_label=base_label or "Rϕ")

    @staticmethod
    def compute_matrix(phi):  # pylint: disable=arguments-differ
        r"""Representation of the operator as a canonical matrix in the computational basis (static method).

        The canonical matrix is the textbook matrix representation that does not consider wires.
        Implicitly, this assumes that the wires of the operator correspond to the global wire order.

        .. seealso:: :meth:`~.PhaseShift.matrix`


        Args:
            phi (tensor_like or float): phase shift

        Returns:
            tensor_like: canonical matrix

        **Example**

        >>> qml.PhaseShift.compute_matrix(torch.tensor(0.5))
        tensor([[0.9689-0.2474j, 0.0000+0.0000j],
                [0.0000+0.0000j, 0.9689+0.2474j]])
        """
        if qml.math.get_interface(phi) == "tensorflow":
            phi = qml.math.cast_like(phi, 1j)

        exp_part = qml.math.exp(1j * phi)

        return qml.math.diag([1, exp_part])

    @staticmethod
    def compute_eigvals(phi):  # pylint: disable=arguments-differ
        r"""Eigenvalues of the operator in the computational basis (static method).

        If :attr:`diagonalizing_gates` are specified and implement a unitary :math:`U`,
        the operator can be reconstructed as

        .. math:: O = U \Sigma U^{\dagger},

        where :math:`\Sigma` is the diagonal matrix containing the eigenvalues.

        Otherwise, no particular order for the eigenvalues is guaranteed.

        .. seealso:: :meth:`~.PhaseShift.eigvals`


        Args:
            phi (tensor_like or float): phase shift

        Returns:
            tensor_like: eigenvalues

        **Example**

        >>> qml.PhaseShift.compute_eigvals(torch.tensor(0.5))
        tensor([1.0000+0.0000j, 0.8776+0.4794j])
        """
        if qml.math.get_interface(phi) == "tensorflow":
            phi = qml.math.cast_like(phi, 1j)

        exp_part = qml.math.exp(1j * phi)

        return qml.math.stack([1, exp_part])

    @staticmethod
    def compute_decomposition(phi, wires):
        r"""Representation of the operator as a product of other operators (static method). :

        .. math:: O = O_1 O_2 \dots O_n.


        .. seealso:: :meth:`~.PhaseShift.decomposition`.

        Args:
            phi (float): rotation angle :math:`\phi`
            wires (Any, Wires): wires that the operator acts on

        Returns:
            list[Operator]: decomposition into lower level operations

        **Example:**

        >>> qml.PhaseShift.compute_decomposition(1.234, wires=0)
        [RZ(1.234, wires=[0])]

        """
        return [RZ(phi, wires=wires)]

    def adjoint(self):
        return PhaseShift(-self.data[0], wires=self.wires)

    def _controlled(self, wire):
        ControlledPhaseShift(*self.parameters, wires=wire + self.wires)

    def single_qubit_rot_angles(self):
        # PhaseShift(\theta) = RZ(\theta) RY(0) RZ(0)
        return [self.data[0], 0.0, 0.0]


class ControlledPhaseShift(Operation):
    r"""
    A qubit controlled phase shift.

    .. math:: CR_\phi(\phi) = \begin{bmatrix}
                1 & 0 & 0 & 0 \\
                0 & 1 & 0 & 0 \\
                0 & 0 & 1 & 0 \\
                0 & 0 & 0 & e^{i\phi}
            \end{bmatrix}.

    .. note:: The first wire provided corresponds to the **control qubit**.

    **Details:**

    * Number of wires: 2
    * Number of parameters: 1
    * Gradient recipe: :math:`\frac{d}{d\phi}f(CR_\phi(\phi)) = \frac{1}{2}\left[f(CR_\phi(\phi+\pi/2)) - f(CR_\phi(\phi-\pi/2))\right]`
      where :math:`f` is an expectation value depending on :math:`CR_{\phi}(\phi)`.

    Args:
        phi (float): rotation angle :math:`\phi`
        wires (Sequence[int]): the wire the operation acts on
        do_queue (bool): Indicates whether the operator should be
            immediately pushed into the Operator queue (optional)
        id (str or None): String representing the operation (optional)
    """
    num_wires = 2
    num_params = 1
    """int: Number of trainable parameters that the operator depends on."""

    basis = "Z"
    grad_method = "A"
<<<<<<< HEAD
    generator = [np.array([[0, 0, 0, 0], [0, 0, 0, 0], [0, 0, 0, 0], [0, 0, 0, 1]]), 1]
    parameter_frequencies = [(1,)]
=======
    parameter_frequencies = [(1,)]

    def generator(self):
        return qml.Projector(np.array([1, 1]), wires=self.wires)

    def __init__(self, phi, wires, do_queue=True, id=None):
        super().__init__(phi, wires=wires, do_queue=do_queue, id=id)
>>>>>>> 88a7b36e

    def label(self, decimals=None, base_label=None):
        return super().label(decimals=decimals, base_label=base_label or "Rϕ")

    @staticmethod
    def compute_matrix(phi):  # pylint: disable=arguments-differ
        r"""Representation of the operator as a canonical matrix in the computational basis (static method).

        The canonical matrix is the textbook matrix representation that does not consider wires.
        Implicitly, this assumes that the wires of the operator correspond to the global wire order.

        .. seealso:: :meth:`~.PhaseShift.matrix`

        Args:
            phi (tensor_like or float): phase shift

        Returns:
            tensor_like: canonical matrix

        **Example**

        >>> qml.PhaseShift.compute_matrix(torch.tensor(0.5))
            tensor([[1.0+0.0j, 0.0+0.0j, 0.0+0.0j, 0.0000+0.0000j],
                    [0.0+0.0j, 1.0+0.0j, 0.0+0.0j, 0.0000+0.0000j],
                    [0.0+0.0j, 0.0+0.0j, 1.0+0.0j, 0.0000+0.0000j],
                    [0.0+0.0j, 0.0+0.0j, 0.0+0.0j, 0.8776+0.4794j]])
        """
        if qml.math.get_interface(phi) == "tensorflow":
            phi = qml.math.cast_like(phi, 1j)

        exp_part = qml.math.exp(1j * phi)

        return qml.math.diag([1, 1, 1, exp_part])

    @staticmethod
    def compute_eigvals(phi):  # pylint: disable=arguments-differ
        r"""Eigenvalues of the operator in the computational basis (static method).

        If :attr:`diagonalizing_gates` are specified and implement a unitary :math:`U`,
        the operator can be reconstructed as

        .. math:: O = U \Sigma U^{\dagger},

        where :math:`\Sigma` is the diagonal matrix containing the eigenvalues.

        Otherwise, no particular order for the eigenvalues is guaranteed.

        .. seealso:: :meth:`~.ControlledPhaseShift.eigvals`


        Args:
            phi (tensor_like or float): phase shift

        Returns:
            tensor_like: eigenvalues

        **Example**

        >>> qml.ControlledPhaseShift.compute_eigvals(torch.tensor(0.5))
        tensor([1.0000+0.0000j, 1.0000+0.0000j, 1.0000+0.0000j, 0.8776+0.4794j])
        """
        if qml.math.get_interface(phi) == "tensorflow":
            phi = qml.math.cast_like(phi, 1j)

        exp_part = qml.math.exp(1j * phi)

        return qml.math.stack([1, 1, 1, exp_part])

    @staticmethod
    def compute_decomposition(phi, wires):
        r"""Representation of the operator as a product of other operators (static method). :

        .. math:: O = O_1 O_2 \dots O_n.



        .. seealso:: :meth:`~.ControlledPhaseShift.decomposition`.

        Args:
            phi (float): rotation angle :math:`\phi`
            wires (Iterable, Wires): wires that the operator acts on

        Returns:
            list[Operator]: decomposition into lower level operations

        **Example:**

        >>> qml.ControlledPhaseShift.compute_decomposition(1.234, wires=(0,1))
        [PhaseShift(0.617, wires=[0]),
        CNOT(wires=[0, 1]),
        PhaseShift(-0.617, wires=[1]),
        CNOT(wires=[0, 1]),
        PhaseShift(0.617, wires=[1])]

        """
        decomp_ops = [
            qml.PhaseShift(phi / 2, wires=wires[0]),
            qml.CNOT(wires=wires),
            qml.PhaseShift(-phi / 2, wires=wires[1]),
            qml.CNOT(wires=wires),
            qml.PhaseShift(phi / 2, wires=wires[1]),
        ]
        return decomp_ops

    def adjoint(self):
        return ControlledPhaseShift(-self.data[0], wires=self.wires)

    @property
    def control_wires(self):
        return Wires(self.wires[0])


CPhase = ControlledPhaseShift


class Rot(Operation):
    r"""
    Arbitrary single qubit rotation

    .. math::

        R(\phi,\theta,\omega) = RZ(\omega)RY(\theta)RZ(\phi)= \begin{bmatrix}
        e^{-i(\phi+\omega)/2}\cos(\theta/2) & -e^{i(\phi-\omega)/2}\sin(\theta/2) \\
        e^{-i(\phi-\omega)/2}\sin(\theta/2) & e^{i(\phi+\omega)/2}\cos(\theta/2)
        \end{bmatrix}.

    **Details:**

    * Number of wires: 1
    * Number of parameters: 3
    * Gradient recipe: :math:`\frac{d}{d\phi}f(R(\phi, \theta, \omega)) = \frac{1}{2}\left[f(R(\phi+\pi/2, \theta, \omega)) - f(R(\phi-\pi/2, \theta, \omega))\right]`
      where :math:`f` is an expectation value depending on :math:`R(\phi, \theta, \omega)`.
      This gradient recipe applies for each angle argument :math:`\{\phi, \theta, \omega\}`.

    .. note::

        If the ``Rot`` gate is not supported on the targeted device, PennyLane
        will attempt to decompose the gate into :class:`~.RZ` and :class:`~.RY` gates.

    Args:
        phi (float): rotation angle :math:`\phi`
        theta (float): rotation angle :math:`\theta`
        omega (float): rotation angle :math:`\omega`
        wires (Any, Wires): the wire the operation acts on
        do_queue (bool): Indicates whether the operator should be
            immediately pushed into the Operator queue (optional)
        id (str or None): String representing the operation (optional)
    """
    num_wires = 1
    num_params = 3
    """int: Number of trainable parameters that the operator depends on."""

    grad_method = "A"
    parameter_frequencies = [(1,), (1,), (1,)]
<<<<<<< HEAD
=======

    def __init__(self, phi, theta, omega, wires, do_queue=True, id=None):
        super().__init__(phi, theta, omega, wires=wires, do_queue=do_queue, id=id)

    @staticmethod
    def compute_matrix(phi, theta, omega):  # pylint: disable=arguments-differ
        r"""Representation of the operator as a canonical matrix in the computational basis (static method).

        The canonical matrix is the textbook matrix representation that does not consider wires.
        Implicitly, this assumes that the wires of the operator correspond to the global wire order.

        .. seealso:: :meth:`~.Rot.matrix`


        Args:
            phi (tensor_like or float): first rotation angle
            theta (tensor_like or float): second rotation angle
            omega (tensor_like or float): third rotation angle

        Returns:
            tensor_like: canonical matrix

        **Example**
>>>>>>> 88a7b36e

        >>> qml.Rot.compute_matrix(torch.tensor(0.1), torch.tensor(0.2), torch.tensor(0.3))
        tensor([[ 0.9752-0.1977j, -0.0993+0.0100j],
                [ 0.0993+0.0100j,  0.9752+0.1977j]])

        """
        # It might be that they are in different interfaces, e.g.,
        # Rot(0.2, 0.3, tf.Variable(0.5), wires=0)
        # So we need to make sure the matrix comes out having the right type
        interface = qml.math._multi_dispatch([phi, theta, omega])

        c = qml.math.cos(theta / 2)
        s = qml.math.sin(theta / 2)

        # If anything is not tensorflow, it has to be casted and then
        if interface == "tensorflow":
            phi = qml.math.cast_like(qml.math.asarray(phi, like=interface), 1j)
            omega = qml.math.cast_like(qml.math.asarray(omega, like=interface), 1j)
            c = qml.math.cast_like(qml.math.asarray(c, like=interface), 1j)
            s = qml.math.cast_like(qml.math.asarray(s, like=interface), 1j)

        mat = [
            [
                qml.math.exp(-0.5j * (phi + omega)) * c,
                -qml.math.exp(0.5j * (phi - omega)) * s,
            ],
            [
                qml.math.exp(-0.5j * (phi - omega)) * s,
                qml.math.exp(0.5j * (phi + omega)) * c,
            ],
        ]

        return qml.math.stack([qml.math.stack(row) for row in mat])

    @staticmethod
    def compute_decomposition(phi, theta, omega, wires):
        r"""Representation of the operator as a product of other operators (static method). :

        .. math:: O = O_1 O_2 \dots O_n.


        .. seealso:: :meth:`~.Rot.decomposition`.

        Args:
            phi (float): rotation angle :math:`\phi`
            theta (float): rotation angle :math:`\theta`
            omega (float): rotation angle :math:`\omega`
            wires (Any, Wires): the wire the operation acts on

        Returns:
            list[Operator]: decomposition into lower level operations

        **Example:**

        >>> qml.Rot.compute_decomposition(1.2, 2.3, 3.4, wires=0)
        [RZ(1.2, wires=[0]), RY(2.3, wires=[0]), RZ(3.4, wires=[0])]

        """
        decomp_ops = [
            RZ(phi, wires=wires),
            RY(theta, wires=wires),
            RZ(omega, wires=wires),
        ]
        return decomp_ops

    def adjoint(self):
        phi, theta, omega = self.parameters
        return Rot(-omega, -theta, -phi, wires=self.wires)

    def _controlled(self, wire):
        CRot(*self.parameters, wires=wire + self.wires)

    def single_qubit_rot_angles(self):
        return self.data


class MultiRZ(Operation):
    r"""
    Arbitrary multi Z rotation.

    .. math::

        MultiRZ(\theta) = \exp(-i \frac{\theta}{2} Z^{\otimes n})

    **Details:**

    * Number of wires: Any
    * Number of parameters: 1
    * Gradient recipe: :math:`\frac{d}{d\theta}f(MultiRZ(\theta)) = \frac{1}{2}\left[f(MultiRZ(\theta +\pi/2)) - f(MultiRZ(\theta-\pi/2))\right]`
      where :math:`f` is an expectation value depending on :math:`MultiRZ(\theta)`.

    .. note::

        If the ``MultiRZ`` gate is not supported on the targeted device, PennyLane
        will decompose the gate using :class:`~.RZ` and :class:`~.CNOT` gates.

    Args:
        theta (tensor_like or float): rotation angle :math:`\theta`
        wires (Sequence[int] or int): the wires the operation acts on
        do_queue (bool): Indicates whether the operator should be
            immediately pushed into the Operator queue (optional)
        id (str or None): String representing the operation (optional)
    """
    num_wires = AnyWires
    num_params = 1
    """int: Number of trainable parameters that the operator depends on."""

    grad_method = "A"
    parameter_frequencies = [(1,)]
<<<<<<< HEAD
=======

    def __init__(self, theta, wires=None, do_queue=True, id=None):
        wires = Wires(wires)
        self.hyperparameters["n_wires"] = len(wires)
        super().__init__(theta, wires=wires, do_queue=do_queue, id=id)
>>>>>>> 88a7b36e

    @staticmethod
    def compute_matrix(theta, n_wires):  # pylint: disable=arguments-differ
        r"""Representation of the operator as a canonical matrix in the computational basis (static method).

        The canonical matrix is the textbook matrix representation that does not consider wires.
        Implicitly, this assumes that the wires of the operator correspond to the global wire order.

        .. seealso:: :meth:`~.MultiRZ.matrix`

        Args:
            theta (tensor_like or float): rotation angle
            n_wires (int): number of wires the rotation acts on

        Returns:
            tensor_like: canonical matrix

        **Example**

        >>> qml.MultiRZ.compute_matrix(torch.tensor(0.1), 2)
        tensor([[0.9988-0.0500j, 0.0000+0.0000j, 0.0000+0.0000j, 0.0000+0.0000j],
                [0.0000+0.0000j, 0.9988+0.0500j, 0.0000+0.0000j, 0.0000+0.0000j],
                [0.0000+0.0000j, 0.0000+0.0000j, 0.9988+0.0500j, 0.0000+0.0000j],
                [0.0000+0.0000j, 0.0000+0.0000j, 0.0000+0.0000j, 0.9988-0.0500j]])
        """
        eigs = qml.math.convert_like(pauli_eigs(n_wires), theta)

        if qml.math.get_interface(theta) == "tensorflow":
            theta = qml.math.cast_like(theta, 1j)
            eigs = qml.math.cast_like(eigs, 1j)

        eigvals = qml.math.exp(-1j * theta / 2 * eigs)
        return qml.math.diag(eigvals)

    def generator(self):
        return -0.5 * functools.reduce(matmul, [qml.PauliZ(w) for w in self.wires])

    @staticmethod
    def compute_eigvals(theta, n_wires):  # pylint: disable=arguments-differ
        r"""Eigenvalues of the operator in the computational basis (static method).

        If :attr:`diagonalizing_gates` are specified and implement a unitary :math:`U`,
        the operator can be reconstructed as

        .. math:: O = U \Sigma U^{\dagger},

        where :math:`\Sigma` is the diagonal matrix containing the eigenvalues.

        Otherwise, no particular order for the eigenvalues is guaranteed.

        .. seealso:: :meth:`~.MultiRZ.eigvals`


        Args:
            theta (tensor_like or float): rotation angle
            n_wires (int): number of wires the rotation acts on

        Returns:
            tensor_like: eigenvalues

        **Example**

        >>> qml.MultiRZ.compute_eigvals(torch.tensor(0.5), 3)
        tensor([0.9689-0.2474j, 0.9689+0.2474j, 0.9689+0.2474j, 0.9689-0.2474j,
                0.9689+0.2474j, 0.9689-0.2474j, 0.9689-0.2474j, 0.9689+0.2474j])
        """
        eigs = qml.math.convert_like(pauli_eigs(n_wires), theta)

        if qml.math.get_interface(theta) == "tensorflow":
            theta = qml.math.cast_like(theta, 1j)
            eigs = qml.math.cast_like(eigs, 1j)

        return qml.math.exp(-1j * theta / 2 * eigs)

    @staticmethod
    def compute_decomposition(
        theta, wires, **kwargs
    ):  # pylint: disable=arguments-differ,unused-argument
        r"""Representation of the operator as a product of other operators (static method). :

        .. math:: O = O_1 O_2 \dots O_n.


        .. seealso:: :meth:`~.MultiRZ.decomposition`.

        Args:
            theta (float): rotation angle :math:`\theta`
            wires (Iterable, Wires): the wires the operation acts on

        Returns:
            list[Operator]: decomposition into lower level operations

        **Example:**

        >>> qml.MultiRZ.compute_decomposition(1.2, wires=(0,1))
        [CNOT(wires=[1, 0]), RZ(1.2, wires=[0]), CNOT(wires=[1, 0])]

        """
        ops = [qml.CNOT(wires=(w0, w1)) for w0, w1 in zip(wires[~0:0:-1], wires[~1::-1])]
        ops.append(RZ(theta, wires=wires[0]))
        ops += [qml.CNOT(wires=(w0, w1)) for w0, w1 in zip(wires[1:], wires[:~0])]

        return ops

    def adjoint(self):
        return MultiRZ(-self.parameters[0], wires=self.wires)


class PauliRot(Operation):
    r"""
    Arbitrary Pauli word rotation.

    .. math::

        RP(\theta, P) = \exp(-i \frac{\theta}{2} P)

    **Details:**

    * Number of wires: Any
    * Number of parameters: 2 (1 differentiable parameter)
    * Gradient recipe: :math:`\frac{d}{d\theta}f(RP(\theta)) = \frac{1}{2}\left[f(RP(\theta +\pi/2)) - f(RP(\theta-\pi/2))\right]`
      where :math:`f` is an expectation value depending on :math:`RP(\theta)`.

    .. note::

        If the ``PauliRot`` gate is not supported on the targeted device, PennyLane
        will decompose the gate using :class:`~.RX`, :class:`~.Hadamard`, :class:`~.RZ`
        and :class:`~.CNOT` gates.

    Args:
        theta (float): rotation angle :math:`\theta`
        pauli_word (string): the Pauli word defining the rotation
        wires (Sequence[int] or int): the wire the operation acts on
        do_queue (bool): Indicates whether the operator should be
            immediately pushed into the Operator queue (optional)
        id (str or None): String representing the operation (optional)

    **Example**

    >>> dev = qml.device('default.qubit', wires=1)
    >>> @qml.qnode(dev)
    ... def example_circuit():
    ...     qml.PauliRot(0.5, 'X',  wires=0)
    ...     return qml.expval(qml.PauliZ(0))
    >>> print(example_circuit())
    0.8775825618903724
    """
    num_wires = AnyWires
    num_params = 2
    """int: Number of trainable parameters that the operator depends on."""

    do_check_domain = False
    grad_method = "A"
    parameter_frequencies = [(1,)]

    _ALLOWED_CHARACTERS = "IXYZ"

    _PAULI_CONJUGATION_MATRICES = {
        "X": Hadamard.compute_matrix(),
        "Y": RX.compute_matrix(np.pi / 2),
        "Z": np.array([[1, 0], [0, 1]]),
    }

    def __init__(self, theta, pauli_word, wires=None, do_queue=True, id=None):
        super().__init__(theta, pauli_word, wires=wires, do_queue=do_queue, id=id)

        if not PauliRot._check_pauli_word(pauli_word):
            raise ValueError(
                f'The given Pauli word "{pauli_word}" contains characters that are not allowed.'
                " Allowed characters are I, X, Y and Z"
            )

        num_wires = 1 if isinstance(wires, int) else len(wires)

        if not len(pauli_word) == num_wires:
            raise ValueError(
                f"The given Pauli word has length {len(pauli_word)}, length {num_wires} was expected for wires {wires}"
            )

    def label(self, decimals=None, base_label=None):
        r"""A customizable string representation of the operator.

        Args:
            decimals=None (int): If ``None``, no parameters are included. Else,
                specifies how to round the parameters.
            base_label=None (str): overwrite the non-parameter component of the label

        Returns:
            str: label to use in drawings

        **Example:**

        >>> op = qml.PauliRot(0.1, "XYY", wires=(0,1,2))
        >>> op.label()
        'RXYY'
        >>> op.label(decimals=2)
        'RXYY\n(0.10)'
        >>> op.label(base_label="PauliRot")
        'PauliRot\n(0.10)'

        """
        op_label = base_label or ("R" + self.parameters[1])

        if self.inverse:
            op_label += "⁻¹"

        if decimals is not None:
            param_string = f"\n({qml.math.asarray(self.parameters[0]):.{decimals}f})"
            op_label += param_string

        return op_label

    @staticmethod
    def _check_pauli_word(pauli_word):
        """Check that the given Pauli word has correct structure.

        Args:
            pauli_word (str): Pauli word to be checked

        Returns:
            bool: Whether the Pauli word has correct structure.
        """
        return all(pauli in PauliRot._ALLOWED_CHARACTERS for pauli in pauli_word)

<<<<<<< HEAD
    parameter_frequencies = [(1,)]

    @classmethod
    def _matrix(cls, *params):
        pauli_word = params[1]
=======
    @staticmethod
    def compute_matrix(theta, pauli_word):  # pylint: disable=arguments-differ
        r"""Representation of the operator as a canonical matrix in the computational basis (static method).

        The canonical matrix is the textbook matrix representation that does not consider wires.
        Implicitly, this assumes that the wires of the operator correspond to the global wire order.

        .. seealso:: :meth:`~.PauliRot.matrix`


        Args:
            theta (tensor_like or float): rotation angle
            pauli_word (str): string representation of Pauli word

        Returns:
            tensor_like: canonical matrix

        **Example**
>>>>>>> 88a7b36e

        >>> qml.PauliRot.compute_matrix(0.5, 'X')
        [[9.6891e-01+4.9796e-18j 2.7357e-17-2.4740e-01j]
         [2.7357e-17-2.4740e-01j 9.6891e-01+4.9796e-18j]]
        """
        if not PauliRot._check_pauli_word(pauli_word):
            raise ValueError(
                f'The given Pauli word "{pauli_word}" contains characters that are not allowed.'
                " Allowed characters are I, X, Y and Z"
            )

        interface = qml.math.get_interface(theta)

        if interface == "tensorflow":
            theta = qml.math.cast_like(theta, 1j)

        # Simplest case is if the Pauli is the identity matrix
        if pauli_word == "I" * len(pauli_word):

            exp = qml.math.exp(-1j * theta / 2)
            iden = qml.math.eye(2 ** len(pauli_word))
            if interface == "torch":
                # Use convert_like to ensure that the tensor is put on the correct
                # Torch device
                iden = qml.math.convert_like(iden, theta)
                return exp * iden

            return qml.math.array(exp * iden, like=interface)

        # We first generate the matrix excluding the identity parts and expand it afterwards.
        # To this end, we have to store on which wires the non-identity parts act
        non_identity_wires, non_identity_gates = zip(
            *[(wire, gate) for wire, gate in enumerate(pauli_word) if gate != "I"]
        )

        multi_Z_rot_matrix = MultiRZ.compute_matrix(theta, len(non_identity_gates))

        # now we conjugate with Hadamard and RX to create the Pauli string
        conjugation_matrix = functools.reduce(
            qml.math.kron,
            [PauliRot._PAULI_CONJUGATION_MATRICES[gate] for gate in non_identity_gates],
        )

        return expand(
            qml.math.dot(
                qml.math.conj(conjugation_matrix),
                qml.math.dot(multi_Z_rot_matrix, conjugation_matrix),
            ),
            non_identity_wires,
            list(range(len(pauli_word))),
        )

    def generator(self):
        pauli_word = self.parameters[1]
        return -0.5 * qml.grouping.string_to_pauli_word(pauli_word)

    @staticmethod
    def compute_eigvals(theta, pauli_word):  # pylint: disable=arguments-differ
        r"""Eigenvalues of the operator in the computational basis (static method).

        If :attr:`diagonalizing_gates` are specified and implement a unitary :math:`U`,
        the operator can be reconstructed as

        .. math:: O = U \Sigma U^{\dagger},

        where :math:`\Sigma` is the diagonal matrix containing the eigenvalues.

        Otherwise, no particular order for the eigenvalues is guaranteed.

        .. seealso:: :meth:`~.PauliRot.eigvals`


        Returns:
            tensor_like: eigenvalues

        **Example**

        >>> qml.PauliRot.compute_eigvals(torch.tensor(0.5), "X")
        tensor([0.9689-0.2474j, 0.9689+0.2474j])
        """
        if qml.math.get_interface(theta) == "tensorflow":
            theta = qml.math.cast_like(theta, 1j)

        # Identity must be treated specially because its eigenvalues are all the same
        if pauli_word == "I" * len(pauli_word):
            return qml.math.exp(-1j * theta / 2) * qml.math.ones(2 ** len(pauli_word))

        return MultiRZ.compute_eigvals(theta, len(pauli_word))

    @staticmethod
    def compute_decomposition(theta, pauli_word, wires):
        r"""Representation of the operator as a product of other operators (static method). :

        .. math:: O = O_1 O_2 \dots O_n.


        .. seealso:: :meth:`~.PauliRot.decomposition`.

        Args:
            theta (float): rotation angle :math:`\theta`
            pauli_word (string): the Pauli word defining the rotation
            wires (Iterable, Wires): the wires the operation acts on

        Returns:
            list[Operator]: decomposition into lower level operations

        **Example:**

        >>> qml.PauliRot.compute_decomposition(1.2, "XY", wires=(0,1))
        [Hadamard(wires=[0]),
        RX(1.5707963267948966, wires=[1]),
        MultiRZ(1.2, wires=[0, 1]),
        Hadamard(wires=[0]),
        RX(-1.5707963267948966, wires=[1])]

        """
        if isinstance(wires, int):  # Catch cases when the wire is passed as a single int.
            wires = [wires]

        # Check for identity and do nothing
        if pauli_word == "I" * len(wires):
            return []

        active_wires, active_gates = zip(
            *[(wire, gate) for wire, gate in zip(wires, pauli_word) if gate != "I"]
        )

        ops = []
        for wire, gate in zip(active_wires, active_gates):
            if gate == "X":
                ops.append(Hadamard(wires=[wire]))
            elif gate == "Y":
                ops.append(RX(np.pi / 2, wires=[wire]))

        ops.append(MultiRZ(theta, wires=list(active_wires)))

        for wire, gate in zip(active_wires, active_gates):
            if gate == "X":
                ops.append(Hadamard(wires=[wire]))
            elif gate == "Y":
                ops.append(RX(-np.pi / 2, wires=[wire]))
        return ops

    def adjoint(self):
        return PauliRot(-self.parameters[0], self.parameters[1], wires=self.wires)


# Four term gradient recipe for controlled rotations
c1 = INV_SQRT2 * (np.sqrt(2) + 1) / 4
c2 = INV_SQRT2 * (np.sqrt(2) - 1) / 4
a = np.pi / 2
b = 3 * np.pi / 2
four_term_grad_recipe = ([[c1, 1, a], [-c1, 1, -a], [-c2, 1, b], [c2, 1, -b]],)


class CRX(Operation):
    r"""
    The controlled-RX operator

    .. math::

        \begin{align}
            CR_x(\phi) &=
            \begin{bmatrix}
            & 1 & 0 & 0 & 0 \\
            & 0 & 1 & 0 & 0\\
            & 0 & 0 & \cos(\phi/2) & -i\sin(\phi/2)\\
            & 0 & 0 & -i\sin(\phi/2) & \cos(\phi/2)
            \end{bmatrix}.
        \end{align}

    **Details:**

    * Number of wires: 2
    * Number of parameters: 1
    * Gradient recipe: The controlled-RX operator satisfies a four-term parameter-shift rule
      (see Appendix F, https://arxiv.org/abs/2104.05695):

      .. math::

          \frac{d}{d\phi}f(CR_x(\phi)) = c_+ \left[f(CR_x(\phi+a)) - f(CR_x(\phi-a))\right] - c_- \left[f(CR_x(\phi+b)) - f(CR_x(\phi-b))\right]

      where :math:`f` is an expectation value depending on :math:`CR_x(\phi)`, and

      - :math:`a = \pi/2`
      - :math:`b = 3\pi/2`
      - :math:`c_{\pm} = (\sqrt{2} \pm 1)/{4\sqrt{2}}`

    Args:
        phi (float): rotation angle :math:`\phi`
        wires (Sequence[int]): the wire the operation acts on
        do_queue (bool): Indicates whether the operator should be
            immediately pushed into the Operator queue (optional)
        id (str or None): String representing the operation (optional)
    """
    num_wires = 2
    num_params = 1
    """int: Number of trainable parameters that the operator depends on."""

    basis = "X"
    grad_method = "A"
    grad_recipe = four_term_grad_recipe
    parameter_frequencies = [(0.5, 1.0)]

    def generator(self):
        return -0.5 * qml.Projector(np.array([1]), wires=self.wires[0]) @ qml.PauliX(self.wires[1])

<<<<<<< HEAD
    generator = [
        np.array([[0, 0, 0, 0], [0, 0, 0, 0], [0, 0, 0, 1], [0, 0, 1, 0]]),
        -1 / 2,
    ]
    parameter_frequencies = [(0.5, 1.0)]
=======
    def __init__(self, phi, wires, do_queue=True, id=None):
        super().__init__(phi, wires=wires, do_queue=do_queue, id=id)
>>>>>>> 88a7b36e

    def label(self, decimals=None, base_label=None):
        return super().label(decimals=decimals, base_label=base_label or "RX")

    @staticmethod
    def compute_matrix(theta):  # pylint: disable=arguments-differ
        r"""Representation of the operator as a canonical matrix in the computational basis (static method).

        The canonical matrix is the textbook matrix representation that does not consider wires.
        Implicitly, this assumes that the wires of the operator correspond to the global wire order.

        .. seealso:: :meth:`~.CRX.matrix`

        Args:
            theta (tensor_like or float): rotation angle

        Returns:
            tensor_like: canonical matrix

        **Example**

        >>> qml.CRX.compute_matrix(torch.tensor(0.5))
        tensor([[1.0+0.0j, 0.0+0.0j,    0.0+0.0j,    0.0+0.0j],
                [0.0+0.0j, 1.0+0.0j,    0.0+0.0j,    0.0+0.0j],
                [0.0+0.0j, 0.0+0.0j, 0.9689+0.0j, 0.0-0.2474j],
                [0.0+0.0j, 0.0+0.0j, 0.0-0.2474j, 0.9689+0.0j]])
        """
        interface = qml.math.get_interface(theta)

        c = qml.math.cos(theta / 2)
        s = qml.math.sin(theta / 2)

        if interface == "torch":
            # Use convert_like to ensure that the tensor is put on the correct
            # Torch device
            z = qml.math.convert_like(qml.math.zeros([4]), theta)
        else:
            z = qml.math.zeros([4], like=interface)

        if interface == "tensorflow":
            c = qml.math.cast_like(c, 1j)
            s = qml.math.cast_like(s, 1j)
            z = qml.math.cast_like(z, 1j)

        js = -1j * s

        mat = qml.math.diag([1, 1, c, c])
        return mat + qml.math.stack(
            [z, z, qml.math.stack([0, 0, 0, js]), qml.math.stack([0, 0, js, 0])]
        )

    @staticmethod
    def compute_decomposition(phi, wires):
        r"""Representation of the operator as a product of other operators (static method). :

        .. math:: O = O_1 O_2 \dots O_n.


        .. seealso:: :meth:`~.CRot.decomposition`.

        Args:
            phi (float): rotation angle :math:`\phi`
            wires (Iterable, Wires): the wires the operation acts on

        Returns:
            list[Operator]: decomposition into lower level operations

        **Example:**

        >>> qml.CRX.compute_decomposition(1.2, wires=(0,1))
        [RZ(1.5707963267948966, wires=[1]),
        RY(0.6, wires=[1]),
        CNOT(wires=[0, 1]),
        RY(-0.6, wires=[1]),
        CNOT(wires=[0, 1]),
        RZ(-1.5707963267948966, wires=[1])]

        """
        decomp_ops = [
            RZ(np.pi / 2, wires=wires[1]),
            RY(phi / 2, wires=wires[1]),
            qml.CNOT(wires=wires),
            RY(-phi / 2, wires=wires[1]),
            qml.CNOT(wires=wires),
            RZ(-np.pi / 2, wires=wires[1]),
        ]
        return decomp_ops

    def adjoint(self):
        return CRX(-self.data[0], wires=self.wires)

    @property
    def control_wires(self):
        return Wires(self.wires[0])


class CRY(Operation):
    r"""
    The controlled-RY operator

    .. math::

        \begin{align}
            CR_y(\phi) &=
            \begin{bmatrix}
                1 & 0 & 0 & 0 \\
                0 & 1 & 0 & 0\\
                0 & 0 & \cos(\phi/2) & -\sin(\phi/2)\\
                0 & 0 & \sin(\phi/2) & \cos(\phi/2)
            \end{bmatrix}.
        \end{align}

    **Details:**

    * Number of wires: 2
    * Number of parameters: 1
    * Gradient recipe: The controlled-RY operator satisfies a four-term parameter-shift rule
      (see Appendix F, https://arxiv.org/abs/2104.05695):

      .. math::

          \frac{d}{d\phi}f(CR_y(\phi)) = c_+ \left[f(CR_y(\phi+a)) - f(CR_y(\phi-a))\right] - c_- \left[f(CR_y(\phi+b)) - f(CR_y(\phi-b))\right]

      where :math:`f` is an expectation value depending on :math:`CR_y(\phi)`, and

      - :math:`a = \pi/2`
      - :math:`b = 3\pi/2`
      - :math:`c_{\pm} = (\sqrt{2} \pm 1)/{4\sqrt{2}}`

    Args:
        phi (float): rotation angle :math:`\phi`
        wires (Sequence[int]): the wire the operation acts on
        do_queue (bool): Indicates whether the operator should be
            immediately pushed into the Operator queue (optional)
        id (str or None): String representing the operation (optional)
    """
    num_wires = 2
    num_params = 1
    """int: Number of trainable parameters that the operator depends on."""

    basis = "Y"
    grad_method = "A"
    grad_recipe = four_term_grad_recipe
    parameter_frequencies = [(0.5, 1.0)]

<<<<<<< HEAD
    generator = [
        np.array([[0, 0, 0, 0], [0, 0, 0, 0], [0, 0, 0, -1j], [0, 0, 1j, 0]]),
        -1 / 2,
    ]
    parameter_frequencies = [(0.5, 1.0)]
=======
    def generator(self):
        return -0.5 * qml.Projector(np.array([1]), wires=self.wires[0]) @ qml.PauliY(self.wires[1])

    def __init__(self, phi, wires, do_queue=True, id=None):
        super().__init__(phi, wires=wires, do_queue=do_queue, id=id)
>>>>>>> 88a7b36e

    def label(self, decimals=None, base_label=None):
        return super().label(decimals=decimals, base_label=base_label or "RY")

    @staticmethod
    def compute_matrix(theta):  # pylint: disable=arguments-differ
        r"""Representation of the operator as a canonical matrix in the computational basis (static method).

        The canonical matrix is the textbook matrix representation that does not consider wires.
        Implicitly, this assumes that the wires of the operator correspond to the global wire order.

        .. seealso:: :meth:`~.CRY.matrix`


        Args:
            theta (tensor_like or float): rotation angle

        Returns:
            tensor_like: canonical matrix

        **Example**

        >>> qml.CRY.compute_matrix(torch.tensor(0.5))
        tensor([[ 1.0000,  0.0000,  0.0000,  0.0000],
                [ 0.0000,  1.0000,  0.0000,  0.0000],
                [ 0.0000,  0.0000,  0.9689, -0.2474],
                [ 0.0000,  0.0000,  0.2474,  0.9689]], dtype=torch.float64)
        """
        interface = qml.math.get_interface(theta)

        c = qml.math.cos(theta / 2)
        s = qml.math.sin(theta / 2)

        if interface == "torch":
            # Use convert_like to ensure that the tensor is put on the correct
            # Torch device
            z = qml.math.convert_like(qml.math.zeros([4]), theta)
        else:
            z = qml.math.zeros([4], like=interface)

        mat = qml.math.diag([1, 1, c, c])
        return mat + qml.math.stack(
            [z, z, qml.math.stack([0, 0, 0, -s]), qml.math.stack([0, 0, s, 0])]
        )

    @staticmethod
    def compute_decomposition(phi, wires):
        r"""Representation of the operator as a product of other operators (static method). :

        .. math:: O = O_1 O_2 \dots O_n.


        .. seealso:: :meth:`~.CRY.decomposition`.

        Args:
            phi (float): rotation angle :math:`\phi`
            wires (Iterable, Wires): wires that the operator acts on

        Returns:
            list[Operator]: decomposition into lower level operations

        **Example:**

        >>> qml.CRY.compute_decomposition(1.2, wires=(0,1))
        [RY(0.6, wires=[1]),
        CNOT(wires=[0, 1]),
        RY(-0.6, wires=[1]),
        CNOT(wires=[0, 1])]

        """
        decomp_ops = [
            RY(phi / 2, wires=wires[1]),
            qml.CNOT(wires=wires),
            RY(-phi / 2, wires=wires[1]),
            qml.CNOT(wires=wires),
        ]
        return decomp_ops

    def adjoint(self):
        return CRY(-self.data[0], wires=self.wires)

    @property
    def control_wires(self):
        return Wires(self.wires[0])


class CRZ(Operation):
    r"""
    The controlled-RZ operator

    .. math::

        \begin{align}
             CR_z(\phi) &=
             \begin{bmatrix}
                1 & 0 & 0 & 0 \\
                0 & 1 & 0 & 0\\
                0 & 0 & e^{-i\phi/2} & 0\\
                0 & 0 & 0 & e^{i\phi/2}
            \end{bmatrix}.
        \end{align}


    .. note:: The subscripts of the operations in the formula refer to the wires they act on, e.g. 1 corresponds to the first element in ``wires`` that is the **control qubit**.

    **Details:**

    * Number of wires: 2
    * Number of parameters: 1
    * Gradient recipe: The controlled-RZ operator satisfies a four-term parameter-shift rule
      (see Appendix F, https://arxiv.org/abs/2104.05695):

      .. math::

          \frac{d}{d\phi}f(CR_z(\phi)) = c_+ \left[f(CR_z(\phi+a)) - f(CR_z(\phi-a))\right] - c_- \left[f(CR_z(\phi+b)) - f(CR_z(\phi-b))\right]

      where :math:`f` is an expectation value depending on :math:`CR_z(\phi)`, and

      - :math:`a = \pi/2`
      - :math:`b = 3\pi/2`
      - :math:`c_{\pm} = (\sqrt{2} \pm 1)/{4\sqrt{2}}`

    Args:
        phi (float): rotation angle :math:`\phi`
        wires (Sequence[int]): the wire the operation acts on
        do_queue (bool): Indicates whether the operator should be
            immediately pushed into the Operator queue (optional)
        id (str or None): String representing the operation (optional)
    """
    num_wires = 2
    num_params = 1
    """int: Number of trainable parameters that the operator depends on."""

    basis = "Z"
    grad_method = "A"
    grad_recipe = four_term_grad_recipe
    parameter_frequencies = [(0.5, 1.0)]

    def generator(self):
        return -0.5 * qml.Projector(np.array([1]), wires=self.wires[0]) @ qml.PauliZ(self.wires[1])

<<<<<<< HEAD
    generator = [
        np.array([[0, 0, 0, 0], [0, 0, 0, 0], [0, 0, 1, 0], [0, 0, 0, -1]]),
        -1 / 2,
    ]
    parameter_frequencies = [(0.5, 1.0)]
=======
    def __init__(self, phi, wires, do_queue=True, id=None):
        super().__init__(phi, wires=wires, do_queue=do_queue, id=id)
>>>>>>> 88a7b36e

    def label(self, decimals=None, base_label=None):
        return super().label(decimals=decimals, base_label=base_label or "RZ")

    @staticmethod
    def compute_matrix(theta):  # pylint: disable=arguments-differ
        r"""Representation of the operator as a canonical matrix in the computational basis (static method).

        The canonical matrix is the textbook matrix representation that does not consider wires.
        Implicitly, this assumes that the wires of the operator correspond to the global wire order.

        .. seealso:: :meth:`~.CRZ.matrix`

        Args:
            theta (tensor_like or float): rotation angle

        Returns:
            tensor_like: canonical matrix

        **Example**

        >>> qml.CRZ.compute_matrix(torch.tensor(0.5))
        tensor([[1.0+0.0j, 0.0+0.0j,       0.0+0.0j,       0.0+0.0j],
                [0.0+0.0j, 1.0+0.0j,       0.0+0.0j,       0.0+0.0j],
                [0.0+0.0j, 0.0+0.0j, 0.9689-0.2474j,       0.0+0.0j],
                [0.0+0.0j, 0.0+0.0j,       0.0+0.0j, 0.9689+0.2474j]])
        """
        if qml.math.get_interface(theta) == "tensorflow":
            theta = qml.math.cast_like(theta, 1j)

        exp_part = qml.math.exp(-0.5j * theta)

        return qml.math.diag([1, 1, exp_part, qml.math.conj(exp_part)])

    @staticmethod
    def compute_eigvals(theta):  # pylint: disable=arguments-differ
        r"""Eigenvalues of the operator in the computational basis (static method).

        If :attr:`diagonalizing_gates` are specified and implement a unitary :math:`U`,
        the operator can be reconstructed as

        .. math:: O = U \Sigma U^{\dagger},

        where :math:`\Sigma` is the diagonal matrix containing the eigenvalues.

        Otherwise, no particular order for the eigenvalues is guaranteed.

        .. seealso:: :meth:`~.CRZ.eigvals`


        Args:
            theta (tensor_like or float): rotation angle

        Returns:
            tensor_like: eigenvalues

        **Example**

        >>> qml.CRZ.compute_eigvals(torch.tensor(0.5))
        tensor([1.0000+0.0000j, 1.0000+0.0000j, 0.9689-0.2474j, 0.9689+0.2474j])
        """
        theta = qml.math.flatten(qml.math.stack([theta]))[0]

        if qml.math.get_interface(theta) == "tensorflow":
            theta = qml.math.cast_like(theta, 1j)

        exp_part = qml.math.exp(-0.5j * theta)

        return qml.math.stack([1, 1, exp_part, qml.math.conj(exp_part)])

    @staticmethod
    def compute_decomposition(phi, wires):
        r"""Representation of the operator as a product of other operators (static method). :

        .. math:: O = O_1 O_2 \dots O_n.


        .. seealso:: :meth:`~.CRZ.decomposition`.

        Args:
            phi (float): rotation angle :math:`\phi`
            wires (Iterable, Wires): wires that the operator acts on

        Returns:
            list[Operator]: decomposition into lower level operations

        **Example:**

        >>> qml.CRZ.compute_decomposition(1.2, wires=(0,1))
        [PhaseShift(0.6, wires=[1]),
        CNOT(wires=[0, 1]),
        PhaseShift(-0.6, wires=[1]),
        CNOT(wires=[0, 1])]

        """
        decomp_ops = [
            PhaseShift(phi / 2, wires=wires[1]),
            qml.CNOT(wires=wires),
            PhaseShift(-phi / 2, wires=wires[1]),
            qml.CNOT(wires=wires),
        ]
        return decomp_ops

    def adjoint(self):
        return CRZ(-self.data[0], wires=self.wires)

    @property
    def control_wires(self):
        return Wires(self.wires[0])


class CRot(Operation):
    r"""
    The controlled-Rot operator

    .. math:: CR(\phi, \theta, \omega) = \begin{bmatrix}
            1 & 0 & 0 & 0 \\
            0 & 1 & 0 & 0\\
            0 & 0 & e^{-i(\phi+\omega)/2}\cos(\theta/2) & -e^{i(\phi-\omega)/2}\sin(\theta/2)\\
            0 & 0 & e^{-i(\phi-\omega)/2}\sin(\theta/2) & e^{i(\phi+\omega)/2}\cos(\theta/2)
        \end{bmatrix}.

    .. note:: The first wire provided corresponds to the **control qubit**.

    **Details:**

    * Number of wires: 2
    * Number of parameters: 3
    * Gradient recipe: The controlled-Rot operator satisfies a four-term parameter-shift rule
      (see Appendix F, https://arxiv.org/abs/2104.05695):

      .. math::

          \frac{d}{d\mathbf{x}_i}f(CR(\mathbf{x}_i)) = c_+ \left[f(CR(\mathbf{x}_i+a)) - f(CR(\mathbf{x}_i-a))\right] - c_- \left[f(CR(\mathbf{x}_i+b)) - f(CR(\mathbf{x}_i-b))\right]

      where :math:`f` is an expectation value depending on :math:`CR(\mathbf{x}_i)`, and

      - :math:`\mathbf{x} = (\phi, \theta, \omega)` and `i` is an index to :math:`\mathbf{x}`
      - :math:`a = \pi/2`
      - :math:`b = 3\pi/2`
      - :math:`c_{\pm} = (\sqrt{2} \pm 1)/{4\sqrt{2}}`

    Args:
        phi (float): rotation angle :math:`\phi`
        theta (float): rotation angle :math:`\theta`
        omega (float): rotation angle :math:`\omega`
        wires (Sequence[int]): the wire the operation acts on
        do_queue (bool): Indicates whether the operator should be
            immediately pushed into the Operator queue (optional)
        id (str or None): String representing the operation (optional)
    """
    num_wires = 2
    num_params = 3
    """int: Number of trainable parameters that the operator depends on."""

    grad_method = "A"
    grad_recipe = four_term_grad_recipe * 3
    parameter_frequencies = [(0.5, 1.0), (0.5, 1.0), (0.5, 1.0)]
<<<<<<< HEAD
=======

    def __init__(self, phi, theta, omega, wires, do_queue=True, id=None):
        super().__init__(phi, theta, omega, wires=wires, do_queue=do_queue, id=id)
>>>>>>> 88a7b36e

    def label(self, decimals=None, base_label=None):
        return super().label(decimals=decimals, base_label=base_label or "Rot")

    @staticmethod
    def compute_matrix(phi, theta, omega):  # pylint: disable=arguments-differ
        r"""Representation of the operator as a canonical matrix in the computational basis (static method).

        The canonical matrix is the textbook matrix representation that does not consider wires.
        Implicitly, this assumes that the wires of the operator correspond to the global wire order.

        .. seealso:: :meth:`~.CRot.matrix`


        Args:
            phi(tensor_like or float): first rotation angle
            theta (tensor_like or float): second rotation angle
            omega (tensor_like or float): third rotation angle

        Returns:
            tensor_like: canonical matrix

        **Example**

         >>> qml.CRot.compute_matrix(torch.tensor(0.1), torch.tensor(0.2), torch.tensor(0.3))
         tensor([[ 1.0+0.0j,  0.0+0.0j,        0.0+0.0j,        0.0+0.0j],
                [ 0.0+0.0j,  1.0+0.0j,        0.0+0.0j,        0.0+0.0j],
                [ 0.0+0.0j,  0.0+0.0j,  0.9752-0.1977j, -0.0993+0.0100j],
                [ 0.0+0.0j,  0.0+0.0j,  0.0993+0.0100j,  0.9752+0.1977j]])
        """
        # It might be that they are in different interfaces, e.g.,
        # Rot(0.2, 0.3, tf.Variable(0.5), wires=0)
        # So we need to make sure the matrix comes out having the right type
        interface = qml.math._multi_dispatch([phi, theta, omega])

        c = qml.math.cos(theta / 2)
        s = qml.math.sin(theta / 2)

        # If anything is not tensorflow, it has to be casted
        if interface == "tensorflow":
            phi = qml.math.cast_like(qml.math.asarray(phi, like=interface), 1j)
            omega = qml.math.cast_like(qml.math.asarray(omega, like=interface), 1j)
            c = qml.math.cast_like(qml.math.asarray(c, like=interface), 1j)
            s = qml.math.cast_like(qml.math.asarray(s, like=interface), 1j)

        mat = [
            [1, 0, 0, 0],
            [0, 1, 0, 0],
            [
                0,
                0,
                qml.math.exp(-0.5j * (phi + omega)) * c,
                -qml.math.exp(0.5j * (phi - omega)) * s,
            ],
            [
                0,
                0,
                qml.math.exp(-0.5j * (phi - omega)) * s,
                qml.math.exp(0.5j * (phi + omega)) * c,
            ],
        ]

        return qml.math.stack([qml.math.stack(row) for row in mat])

    @staticmethod
    def compute_decomposition(phi, theta, omega, wires):
        r"""Representation of the operator as a product of other operators (static method). :

        .. math:: O = O_1 O_2 \dots O_n.


        .. seealso:: :meth:`~.CRot.decomposition`.

        Args:
            phi (float): rotation angle :math:`\phi`
            theta (float): rotation angle :math:`\theta`
            omega (float): rotation angle :math:`\omega`
            wires (Iterable, Wires): the wires the operation acts on

        Returns:
            list[Operator]: decomposition into lower level operations

        **Example:**

        >>> qml.PhaseShift.compute_decomposition(1.234, wires=0)
        [RZ(-1.1, wires=[1]),
        CNOT(wires=[0, 1]),
        RZ(-2.3, wires=[1]),
        RY(-1.15, wires=[1]),
        CNOT(wires=[0, 1]),
        RY(1.15, wires=[1]),
        RZ(3.4, wires=[1])]

        """
        decomp_ops = [
            RZ((phi - omega) / 2, wires=wires[1]),
            qml.CNOT(wires=wires),
            RZ(-(phi + omega) / 2, wires=wires[1]),
            RY(-theta / 2, wires=wires[1]),
            qml.CNOT(wires=wires),
            RY(theta / 2, wires=wires[1]),
            RZ(omega, wires=wires[1]),
        ]
        return decomp_ops

    def adjoint(self):
        phi, theta, omega = self.parameters
        return CRot(-omega, -theta, -phi, wires=self.wires)

    @property
    def control_wires(self):
        return Wires(self.wires[0])


class U1(Operation):
    r"""
    U1 gate.

    .. math:: U_1(\phi) = e^{i\phi/2}R_z(\phi) = \begin{bmatrix}
                1 & 0 \\
                0 & e^{i\phi}
            \end{bmatrix}.

    .. note::

        The ``U1`` gate is an alias for the phase shift operation :class:`~.PhaseShift`.

    **Details:**

    * Number of wires: 1
    * Number of parameters: 1
    * Gradient recipe: :math:`\frac{d}{d\phi}f(U_1(\phi)) = \frac{1}{2}\left[f(U_1(\phi+\pi/2)) - f(U_1(\phi-\pi/2))\right]`
      where :math:`f` is an expectation value depending on :math:`U_1(\phi)`.

    Args:
        phi (float): rotation angle :math:`\phi`
        wires (Sequence[int] or int): the wire the operation acts on
        do_queue (bool): Indicates whether the operator should be
            immediately pushed into the Operator queue (optional)
        id (str or None): String representing the operation (optional)
    """
    num_wires = 1
    num_params = 1
    """int: Number of trainable parameters that the operator depends on."""

    grad_method = "A"
<<<<<<< HEAD
    generator = [np.array([[0, 0], [0, 1]]), 1]
    parameter_frequencies = [(1,)]
=======
    parameter_frequencies = [(1,)]

    def generator(self):
        return qml.Projector(np.array([1]), wires=self.wires)

    def __init__(self, phi, wires, do_queue=True, id=None):
        super().__init__(phi, wires=wires, do_queue=do_queue, id=id)

    @staticmethod
    def compute_matrix(phi):  # pylint: disable=arguments-differ
        r"""Representation of the operator as a canonical matrix in the computational basis (static method).

        The canonical matrix is the textbook matrix representation that does not consider wires.
        Implicitly, this assumes that the wires of the operator correspond to the global wire order.

        .. seealso:: :meth:`~.U1.matrix`

        Args:
            phi (tensor_like or float): rotation angle

        Returns:
            tensor_like: canonical matrix
>>>>>>> 88a7b36e

        **Example**

        >>> qml.U1.compute_matrix(torch.tensor(0.5))
        tensor([[1.0000+0.0000j, 0.0000+0.0000j],
                [0.0000+0.0000j, 0.8776+0.4794j]])
        """
        if qml.math.get_interface(phi) == "tensorflow":
            phi = qml.math.cast_like(phi, 1j)

        exp_part = qml.math.exp(1j * phi)

        return qml.math.diag([1, exp_part])

    @staticmethod
    def compute_decomposition(phi, wires):
        r"""Representation of the operator as a product of other operators (static method). :

        .. math:: O = O_1 O_2 \dots O_n.


        .. seealso:: :meth:`~.U1.decomposition`.

        Args:
            phi (float): rotation angle :math:`\phi`
            wires (Any, Wires): Wire that the operator acts on.

        Returns:
            list[Operator]: decomposition into lower level operations

        **Example:**

        >>> qml.U1.compute_decomposition(1.234, wires=0)
        [PhaseShift(1.234, wires=[0])]

        """
        return [PhaseShift(phi, wires=wires)]

    def adjoint(self):
        return U1(-self.data[0], wires=self.wires)


class U2(Operation):
    r"""
    U2 gate.

    .. math::

        U_2(\phi, \delta) = \frac{1}{\sqrt{2}}\begin{bmatrix} 1 & -\exp(i \delta)
        \\ \exp(i \phi) & \exp(i (\phi + \delta)) \end{bmatrix}

    The :math:`U_2` gate is related to the single-qubit rotation :math:`R` (:class:`Rot`) and the
    :math:`R_\phi` (:class:`PhaseShift`) gates via the following relation:

    .. math::

        U_2(\phi, \delta) = R_\phi(\phi+\delta) R(\delta,\pi/2,-\delta)

    .. note::

        If the ``U2`` gate is not supported on the targeted device, PennyLane
        will attempt to decompose the gate into :class:`~.Rot` and :class:`~.PhaseShift` gates.

    **Details:**

    * Number of wires: 1
    * Number of parameters: 2
    * Gradient recipe: :math:`\frac{d}{d\phi}f(U_2(\phi, \delta)) = \frac{1}{2}\left[f(U_2(\phi+\pi/2, \delta)) - f(U_2(\phi-\pi/2, \delta))\right]`
      where :math:`f` is an expectation value depending on :math:`U_2(\phi, \delta)`.
      This gradient recipe applies for each angle argument :math:`\{\phi, \delta\}`.

    Args:
        phi (float): azimuthal angle :math:`\phi`
        delta (float): quantum phase :math:`\delta`
        wires (Sequence[int] or int): the subsystem the gate acts on
        do_queue (bool): Indicates whether the operator should be
            immediately pushed into the Operator queue (optional)
        id (str or None): String representing the operation (optional)
    """
    num_wires = 1
    num_params = 2
    """int: Number of trainable parameters that the operator depends on."""

    grad_method = "A"
    parameter_frequencies = [(1,), (1,)]

    def __init__(self, phi, delta, wires, do_queue=True, id=None):
        super().__init__(phi, delta, wires=wires, do_queue=do_queue, id=id)

    @staticmethod
    def compute_matrix(phi, delta):  # pylint: disable=arguments-differ
        r"""Representation of the operator as a canonical matrix in the computational basis (static method).

        The canonical matrix is the textbook matrix representation that does not consider wires.
        Implicitly, this assumes that the wires of the operator correspond to the global wire order.

        .. seealso:: :meth:`~.U2.matrix`

        Args:
            phi (tensor_like or float): azimuthal angle
            delta (tensor_like or float): quantum phase

        Returns:
            tensor_like: canonical matrix

        **Example**

        >>> qml.U2.compute_matrix(torch.tensor(0.1), torch.tensor(0.2))
        tensor([[ 0.7071+0.0000j, -0.6930-0.1405j],
                [ 0.7036+0.0706j,  0.6755+0.2090j]])
        """
        interface = qml.math._multi_dispatch([phi, delta])

        # If anything is not tensorflow, it has to be casted and then
        if interface == "tensorflow":
            phi = qml.math.cast_like(qml.math.asarray(phi, like=interface), 1j)
            delta = qml.math.cast_like(qml.math.asarray(delta, like=interface), 1j)

        mat = [
            [1, -qml.math.exp(1j * delta)],
            [qml.math.exp(1j * phi), qml.math.exp(1j * (phi + delta))],
        ]

        return INV_SQRT2 * qml.math.stack([qml.math.stack(row) for row in mat])

    @staticmethod
    def compute_decomposition(phi, delta, wires):
        r"""Representation of the operator as a product of other operators (static method).

        .. math:: O = O_1 O_2 \dots O_n.

        .. seealso:: :meth:`~.U2.decomposition`.

        Args:
            phi (float): azimuthal angle :math:`\phi`
            delta (float): quantum phase :math:`\delta`
            wires (Iterable, Wires): the subsystem the gate acts on

        Returns:
            list[Operator]: decomposition into lower level operations

        **Example:**

        >>> qml.U2.compute_decomposition(1.23, 2.34, wires=0)
        [Rot(2.34, 1.5707963267948966, -2.34, wires=[0]),
        PhaseShift(2.34, wires=[0]),
        PhaseShift(1.23, wires=[0])]

        """
        decomp_ops = [
            Rot(delta, np.pi / 2, -delta, wires=wires),
            PhaseShift(delta, wires=wires),
            PhaseShift(phi, wires=wires),
        ]
        return decomp_ops

    def adjoint(self):
        phi, delta = self.parameters
        new_delta = (np.pi - phi) % (2 * np.pi)
        new_phi = (np.pi - delta) % (2 * np.pi)
        return U2(new_phi, new_delta, wires=self.wires)


class U3(Operation):
    r"""
    Arbitrary single qubit unitary.

    .. math::

        U_3(\theta, \phi, \delta) = \begin{bmatrix} \cos(\theta/2) & -\exp(i \delta)\sin(\theta/2) \\
        \exp(i \phi)\sin(\theta/2) & \exp(i (\phi + \delta))\cos(\theta/2) \end{bmatrix}

    The :math:`U_3` gate is related to the single-qubit rotation :math:`R` (:class:`Rot`) and the
    :math:`R_\phi` (:class:`PhaseShift`) gates via the following relation:

    .. math::

        U_3(\theta, \phi, \delta) = R_\phi(\phi+\delta) R(\delta,\theta,-\delta)

    .. note::

        If the ``U3`` gate is not supported on the targeted device, PennyLane
        will attempt to decompose the gate into :class:`~.PhaseShift` and :class:`~.Rot` gates.

    **Details:**

    * Number of wires: 1
    * Number of parameters: 3
    * Gradient recipe: :math:`\frac{d}{d\phi}f(U_3(\theta, \phi, \delta)) = \frac{1}{2}\left[f(U_3(\theta+\pi/2, \phi, \delta)) - f(U_3(\theta-\pi/2, \phi, \delta))\right]`
      where :math:`f` is an expectation value depending on :math:`U_3(\theta, \phi, \delta)`.
      This gradient recipe applies for each angle argument :math:`\{\theta, \phi, \delta\}`.

    Args:
        theta (float): polar angle :math:`\theta`
        phi (float): azimuthal angle :math:`\phi`
        delta (float): quantum phase :math:`\delta`
        wires (Sequence[int] or int): the subsystem the gate acts on
        do_queue (bool): Indicates whether the operator should be
            immediately pushed into the Operator queue (optional)
        id (str or None): String representing the operation (optional)
    """
    num_wires = 1
    num_params = 3
    """int: Number of trainable parameters that the operator depends on."""

    grad_method = "A"
    parameter_frequencies = [(1,), (1,), (1,)]

    def __init__(self, theta, phi, delta, wires, do_queue=True, id=None):
        super().__init__(theta, phi, delta, wires=wires, do_queue=do_queue, id=id)

    @staticmethod
    def compute_matrix(theta, phi, delta):  # pylint: disable=arguments-differ
        r"""Representation of the operator as a canonical matrix in the computational basis (static method).

        The canonical matrix is the textbook matrix representation that does not consider wires.
        Implicitly, this assumes that the wires of the operator correspond to the global wire order.

        .. seealso:: :meth:`~.U3.matrix`

        Args:
            theta (tensor_like or float): polar angle
            phi (tensor_like or float): azimuthal angle
            delta (tensor_like or float): quantum phase

        Returns:
            tensor_like: canonical matrix

        **Example**

        >>> qml.U3.compute_matrix(torch.tensor(0.1), torch.tensor(0.2), torch.tensor(0.3))
        tensor([[ 0.9988+0.0000j, -0.0477-0.0148j],
                [ 0.0490+0.0099j,  0.8765+0.4788j]])

        """
        # It might be that they are in different interfaces, e.g.,
        # Rot(0.2, 0.3, tf.Variable(0.5), wires=0)
        # So we need to make sure the matrix comes out having the right type
        interface = qml.math._multi_dispatch([theta, phi, delta])

        c = qml.math.cos(theta / 2)
        s = qml.math.sin(theta / 2)

        # If anything is not tensorflow, it has to be casted and then
        if interface == "tensorflow":
            phi = qml.math.cast_like(qml.math.asarray(phi, like=interface), 1j)
            delta = qml.math.cast_like(qml.math.asarray(delta, like=interface), 1j)
            c = qml.math.cast_like(qml.math.asarray(c, like=interface), 1j)
            s = qml.math.cast_like(qml.math.asarray(s, like=interface), 1j)

        mat = [
            [c, -s * qml.math.exp(1j * delta)],
            [s * qml.math.exp(1j * phi), c * qml.math.exp(1j * (phi + delta))],
        ]

        return qml.math.stack([qml.math.stack(row) for row in mat])

    @staticmethod
    def compute_decomposition(theta, phi, delta, wires):
        r"""Representation of the operator as a product of other operators (static method).

        .. math:: O = O_1 O_2 \dots O_n.


        .. seealso:: :meth:`~.U3.decomposition`.

        Args:
            theta (float): polar angle :math:`\theta`
            phi (float): azimuthal angle :math:`\phi`
            delta (float): quantum phase :math:`\delta`
            wires (Iterable, Wires): the subsystem the gate acts on

        Returns:
            list[Operator]: decomposition into lower level operations

        **Example:**

        >>> qml.U3.compute_decomposition(1.23, 2.34, 3.45, wires=0)
        [Rot(3.45, 1.23, -3.45, wires=[0]),
        PhaseShift(3.45, wires=[0]),
        PhaseShift(2.34, wires=[0])]

        """
        decomp_ops = [
            Rot(delta, theta, -delta, wires=wires),
            PhaseShift(delta, wires=wires),
            PhaseShift(phi, wires=wires),
        ]
        return decomp_ops

    def adjoint(self):
        theta, phi, delta = self.parameters
        new_delta = (np.pi - phi) % (2 * np.pi)
        new_phi = (np.pi - delta) % (2 * np.pi)
        return U3(theta, new_phi, new_delta, wires=self.wires)


class IsingXX(Operation):
    r"""
    Ising XX coupling gate

    .. math:: XX(\phi) = \begin{bmatrix}
            \cos(\phi / 2) & 0 & 0 & -i \sin(\phi / 2) \\
            0 & \cos(\phi / 2) & -i \sin(\phi / 2) & 0 \\
            0 & -i \sin(\phi / 2) & \cos(\phi / 2) & 0 \\
            -i \sin(\phi / 2) & 0 & 0 & \cos(\phi / 2)
        \end{bmatrix}.

    **Details:**

    * Number of wires: 2
    * Number of parameters: 1
    * Gradient recipe: :math:`\frac{d}{d\phi}f(XX(\phi)) = \frac{1}{2}\left[f(XX(\phi +\pi/2)) - f(XX(\phi-\pi/2))\right]`
      where :math:`f` is an expectation value depending on :math:`XX(\phi)`.

    Args:
        phi (float): the phase angle
        wires (int): the subsystem the gate acts on
        do_queue (bool): Indicates whether the operator should be
            immediately pushed into the Operator queue (optional)
        id (str or None): String representing the operation (optional)
    """
    num_wires = 2
    num_params = 1
    """int: Number of trainable parameters that the operator depends on."""

    grad_method = "A"
    parameter_frequencies = [(1,)]

    def generator(self):
        return -0.5 * PauliX(wires=self.wires[0]) @ PauliX(wires=self.wires[1])

    def __init__(self, phi, wires, do_queue=True, id=None):
        super().__init__(phi, wires=wires, do_queue=do_queue, id=id)

<<<<<<< HEAD
    generator = [
        np.array([[0, 0, 0, 1], [0, 0, 1, 0], [0, 1, 0, 0], [1, 0, 0, 0]]),
        -1 / 2,
    ]
    parameter_frequencies = [(1,)]
=======
    @staticmethod
    def compute_matrix(phi):  # pylint: disable=arguments-differ
        r"""Representation of the operator as a canonical matrix in the computational basis (static method).

        The canonical matrix is the textbook matrix representation that does not consider wires.
>>>>>>> 88a7b36e

        .. seealso:: :meth:`~.IsingXX.matrix`


        Args:
           phi (tensor_like or float): phase angle

        Returns:
           tensor_like: canonical matrix

        **Example**

        >>> qml.IsingXX.compute_matrix(torch.tensor(0.5))
        tensor([[0.9689+0.0000j, 0.0000+0.0000j, 0.0000+0.0000j, 0.0000-0.2474j],
                [0.0000+0.0000j, 0.9689+0.0000j, 0.0000-0.2474j, 0.0000+0.0000j],
                [0.0000+0.0000j, 0.0000-0.2474j, 0.9689+0.0000j, 0.0000+0.0000j],
                [0.0000-0.2474j, 0.0000+0.0000j, 0.0000+0.0000j, 0.9689+0.0000j]],
               dtype=torch.complex128)
        """
        c = qml.math.cos(phi / 2)
        s = qml.math.sin(phi / 2)
        Y = qml.math.convert_like(np.eye(4)[::-1].copy(), phi)

        if qml.math.get_interface(phi) == "tensorflow":
            c = qml.math.cast_like(c, 1j)
            s = qml.math.cast_like(s, 1j)
            Y = qml.math.cast_like(Y, 1j)

        mat = qml.math.diag([c, c, c, c]) - 1j * s * Y
        return mat

    @staticmethod
    def compute_decomposition(phi, wires):
        r"""Representation of the operator as a product of other operators (static method). :

        .. math:: O = O_1 O_2 \dots O_n.


        .. seealso:: :meth:`~.IsingXX.decomposition`.

        Args:
            phi (float): the phase angle
            wires (Iterable, Wires): the subsystem the gate acts on

        Returns:
            list[Operator]: decomposition into lower level operations

        **Example:**

        >>> qml.IsingXX.compute_decomposition(1.23, wires=(0,1))
        [CNOT(wires=[0, 1]), RX(1.23, wires=[0]), CNOT(wires=[0, 1]]

        """
        decomp_ops = [
            qml.CNOT(wires=wires),
            RX(phi, wires=[wires[0]]),
            qml.CNOT(wires=wires),
        ]
        return decomp_ops

    def adjoint(self):
        (phi,) = self.parameters
        return IsingXX(-phi, wires=self.wires)


class IsingYY(Operation):
    r"""
    Ising YY coupling gate

    .. math:: \mathtt{YY}(\phi) = \begin{bmatrix}
        \cos(\phi / 2) & 0 & 0 & i \sin(\phi / 2) \\
        0 & \cos(\phi / 2) & -i \sin(\phi / 2) & 0 \\
        0 & -i \sin(\phi / 2) & \cos(\phi / 2) & 0 \\
        i \sin(\phi / 2) & 0 & 0 & \cos(\phi / 2)
        \end{bmatrix}.

    **Details:**

    * Number of wires: 2
    * Number of parameters: 1
    * Gradient recipe: :math:`\frac{d}{d\phi}f(YY(\phi)) = \frac{1}{2}\left[f(YY(\phi +\pi/2)) - f(YY(\phi-\pi/2))\right]`
      where :math:`f` is an expectation value depending on :math:`YY(\phi)`.

    Args:
        phi (float): the phase angle
        wires (int): the subsystem the gate acts on
        do_queue (bool): Indicates whether the operator should be
            immediately pushed into the Operator queue (optional)
        id (str or None): String representing the operation (optional)
    """
    num_wires = 2
    num_params = 1
    """int: Number of trainable parameters that the operator depends on."""

    grad_method = "A"
<<<<<<< HEAD
    generator = [
        np.array([[0, 0, 0, -1], [0, 0, 1, 0], [0, 1, 0, 0], [-1, 0, 0, 0]]),
        -1 / 2,
    ]
    parameter_frequencies = [(1,)]
=======
    parameter_frequencies = [(1,)]

    def generator(self):
        return -0.5 * PauliY(wires=self.wires[0]) @ PauliY(wires=self.wires[1])

    def __init__(self, phi, wires, do_queue=True, id=None):
        super().__init__(phi, wires=wires, do_queue=do_queue, id=id)
>>>>>>> 88a7b36e

    @staticmethod
    def compute_decomposition(phi, wires):
        r"""Representation of the operator as a product of other operators (static method). :

        .. math:: O = O_1 O_2 \dots O_n.


        .. seealso:: :meth:`~.IsingYY.decomposition`.

        Args:
            phi (float): the phase angle
            wires (Iterable, Wires): the subsystem the gate acts on

        Returns:
            list[Operator]: decomposition into lower level operations

        **Example:**

        >>> qml.IsingYY.compute_decomposition(1.23, wires=(0,1))
        [CY(wires=[0, 1]), RY(1.23, wires=[0]), CY(wires=[0, 1])]

        """
        return [
            qml.CY(wires=wires),
            qml.RY(phi, wires=[wires[0]]),
            qml.CY(wires=wires),
        ]

    @staticmethod
    def compute_matrix(phi):  # pylint: disable=arguments-differ
        r"""Representation of the operator as a canonical matrix in the computational basis (static method).

        The canonical matrix is the textbook matrix representation that does not consider wires.
        Implicitly, this assumes that the wires of the operator correspond to the global wire order.

        .. seealso:: :meth:`~.IsingYY.matrix`


        Args:
           phi (tensor_like or float): phase angle

        Returns:
           tensor_like: canonical matrix

        **Example**

        >>> qml.IsingYY.compute_matrix(torch.tensor(0.5))
        tensor([[0.9689+0.0000j, 0.0000+0.0000j, 0.0000+0.0000j, 0.0000+0.2474j],
                [0.0000+0.0000j, 0.9689+0.0000j, 0.0000-0.2474j, 0.0000+0.0000j],
                [0.0000+0.0000j, 0.0000-0.2474j, 0.9689+0.0000j, 0.0000+0.0000j],
                [0.0000+0.2474j, 0.0000+0.0000j, 0.0000+0.0000j, 0.9689+0.0000j]])
        """
        c = qml.math.cos(phi / 2)
        s = qml.math.sin(phi / 2)
        Y = qml.math.convert_like(np.diag([1, -1, -1, 1])[::-1].copy(), phi)

        if qml.math.get_interface(phi) == "tensorflow":
            c = qml.math.cast_like(c, 1j)
            s = qml.math.cast_like(s, 1j)
            Y = qml.math.cast_like(Y, 1j)

        return qml.math.diag([c, c, c, c]) + 1j * s * Y

    def adjoint(self):
        (phi,) = self.parameters
        return IsingYY(-phi, wires=self.wires)


class IsingZZ(Operation):
    r"""
    Ising ZZ coupling gate

    .. math:: ZZ(\phi) = \begin{bmatrix}
        e^{-i \phi / 2} & 0 & 0 & 0 \\
        0 & e^{i \phi / 2} & 0 & 0 \\
        0 & 0 & e^{i \phi / 2} & 0 \\
        0 & 0 & 0 & e^{-i \phi / 2}
        \end{bmatrix}.

    **Details:**

    * Number of wires: 2
    * Number of parameters: 1
    * Gradient recipe: :math:`\frac{d}{d\phi}f(ZZ(\phi)) = \frac{1}{2}\left[f(ZZ(\phi +\pi/2)) - f(ZZ(\phi-\pi/2))\right]`
      where :math:`f` is an expectation value depending on :math:`ZZ(\theta)`.

    Args:
        phi (float): the phase angle
        wires (int): the subsystem the gate acts on
        do_queue (bool): Indicates whether the operator should be
            immediately pushed into the Operator queue (optional)
        id (str or None): String representing the operation (optional)
    """
    num_wires = 2
    num_params = 1
    """int: Number of trainable parameters that the operator depends on."""

    grad_method = "A"
<<<<<<< HEAD
    generator = [
        np.array([[1, 0, 0, 0], [0, -1, 0, 0], [0, 0, -1, 0], [0, 0, 0, 1]]),
        -1 / 2,
    ]
    parameter_frequencies = [(1,)]
=======
    parameter_frequencies = [(1,)]

    def generator(self):
        return -0.5 * PauliZ(wires=self.wires[0]) @ PauliZ(wires=self.wires[1])

    def __init__(self, phi, wires, do_queue=True, id=None):
        super().__init__(phi, wires=wires, do_queue=do_queue, id=id)
>>>>>>> 88a7b36e

    @staticmethod
    def compute_decomposition(phi, wires):
        r"""Representation of the operator as a product of other operators (static method). :

        .. math:: O = O_1 O_2 \dots O_n.


        .. seealso:: :meth:`~.IsingZZ.decomposition`.

        Args:
            phi (float): the phase angle
            wires (Iterable, Wires): the subsystem the gate acts on

        Returns:
            list[Operator]: decomposition into lower level operations

        **Example:**

        >>> qml.IsingZZ.compute_decomposition(1.23, wires=0)
        [CNOT(wires=[0, 1]), RZ(1.23, wires=[1]), CNOT(wires=[0, 1])]

        """
        return [
            qml.CNOT(wires=wires),
            qml.RZ(phi, wires=[wires[1]]),
            qml.CNOT(wires=wires),
        ]

    @staticmethod
    def compute_matrix(phi):  # pylint: disable=arguments-differ
        r"""Representation of the operator as a canonical matrix in the computational basis (static method).

        The canonical matrix is the textbook matrix representation that does not consider wires.
        Implicitly, this assumes that the wires of the operator correspond to the global wire order.

        .. seealso:: :meth:`~.IsingZZ.matrix`


        Args:
           phi (tensor_like or float): phase angle

        Returns:
           tensor_like: canonical matrix

        **Example**

        >>> qml.IsingZZ.compute_matrix(torch.tensor(0.5))
        tensor([[0.9689-0.2474j, 0.0000+0.0000j, 0.0000+0.0000j, 0.0000+0.0000j],
                [0.0000+0.0000j, 0.9689+0.2474j, 0.0000+0.0000j, 0.0000+0.0000j],
                [0.0000+0.0000j, 0.0000+0.0000j, 0.9689+0.2474j, 0.0000+0.0000j],
                [0.0000+0.0000j, 0.0000+0.0000j, 0.0000+0.0000j, 0.9689-0.2474j]])
        """
        if qml.math.get_interface(phi) == "tensorflow":
            phi = qml.math.cast_like(phi, 1j)

        pos_phase = qml.math.exp(1.0j * phi / 2)
        neg_phase = qml.math.exp(-1.0j * phi / 2)

        return qml.math.diag([neg_phase, pos_phase, pos_phase, neg_phase])

    @staticmethod
    def compute_eigvals(phi):  # pylint: disable=arguments-differ
        r"""Eigenvalues of the operator in the computational basis (static method).

        If :attr:`diagonalizing_gates` are specified and implement a unitary :math:`U`,
        the operator can be reconstructed as

        .. math:: O = U \Sigma U^{\dagger},

        where :math:`\Sigma` is the diagonal matrix containing the eigenvalues.

        Otherwise, no particular order for the eigenvalues is guaranteed.

        .. seealso:: :meth:`~.IsingZZ.eigvals`


        Args:
            phi (tensor_like or float): phase angle

        Returns:
            tensor_like: eigenvalues

        **Example**

        >>> qml.IsingZZ.compute_eigvals(torch.tensor(0.5))
        tensor([0.9689-0.2474j, 0.9689+0.2474j, 0.9689+0.2474j, 0.9689-0.2474j])
        """
        if qml.math.get_interface(phi) == "tensorflow":
            phi = qml.math.cast_like(phi, 1j)

        pos_phase = qml.math.exp(1.0j * phi / 2)
        neg_phase = qml.math.exp(-1.0j * phi / 2)

        return qml.math.stack([neg_phase, pos_phase, pos_phase, neg_phase])

    def adjoint(self):
        (phi,) = self.parameters
        return IsingZZ(-phi, wires=self.wires)<|MERGE_RESOLUTION|>--- conflicted
+++ resolved
@@ -62,10 +62,6 @@
 
     basis = "X"
     grad_method = "A"
-<<<<<<< HEAD
-    generator = [PauliX, -1 / 2]
-    parameter_frequencies = [(1,)]
-=======
     parameter_frequencies = [(1,)]
 
     def generator(self):
@@ -80,7 +76,6 @@
 
         The canonical matrix is the textbook matrix representation that does not consider wires.
         Implicitly, this assumes that the wires of the operator correspond to the global wire order.
->>>>>>> 88a7b36e
 
         .. seealso:: :meth:`~.RX.matrix`
 
@@ -149,10 +144,6 @@
 
     basis = "Y"
     grad_method = "A"
-<<<<<<< HEAD
-    generator = [PauliY, -1 / 2]
-    parameter_frequencies = [(1,)]
-=======
     parameter_frequencies = [(1,)]
 
     def generator(self):
@@ -178,7 +169,6 @@
             tensor_like: canonical matrix
 
         **Example**
->>>>>>> 88a7b36e
 
         >>> qml.RY.compute_matrix(torch.tensor(0.5))
         tensor([[ 0.9689, -0.2474],
@@ -232,15 +222,10 @@
 
     basis = "Z"
     grad_method = "A"
-<<<<<<< HEAD
-    generator = [PauliZ, -1 / 2]
-    parameter_frequencies = [(1,)]
-=======
     parameter_frequencies = [(1,)]
 
     def generator(self):
         return -0.5 * PauliZ(wires=self.wires)
->>>>>>> 88a7b36e
 
     def __init__(self, phi, wires, do_queue=True, id=None):
         super().__init__(phi, wires=wires, do_queue=do_queue, id=id)
@@ -348,10 +333,6 @@
 
     basis = "Z"
     grad_method = "A"
-<<<<<<< HEAD
-    generator = [np.array([[0, 0], [0, 1]]), 1]
-    parameter_frequencies = [(1,)]
-=======
     parameter_frequencies = [(1,)]
 
     def generator(self):
@@ -359,7 +340,6 @@
 
     def __init__(self, phi, wires, do_queue=True, id=None):
         super().__init__(phi, wires=wires, do_queue=do_queue, id=id)
->>>>>>> 88a7b36e
 
     def label(self, decimals=None, base_label=None):
         return super().label(decimals=decimals, base_label=base_label or "Rϕ")
@@ -495,10 +475,6 @@
 
     basis = "Z"
     grad_method = "A"
-<<<<<<< HEAD
-    generator = [np.array([[0, 0, 0, 0], [0, 0, 0, 0], [0, 0, 0, 0], [0, 0, 0, 1]]), 1]
-    parameter_frequencies = [(1,)]
-=======
     parameter_frequencies = [(1,)]
 
     def generator(self):
@@ -506,7 +482,6 @@
 
     def __init__(self, phi, wires, do_queue=True, id=None):
         super().__init__(phi, wires=wires, do_queue=do_queue, id=id)
->>>>>>> 88a7b36e
 
     def label(self, decimals=None, base_label=None):
         return super().label(decimals=decimals, base_label=base_label or "Rϕ")
@@ -661,8 +636,6 @@
 
     grad_method = "A"
     parameter_frequencies = [(1,), (1,), (1,)]
-<<<<<<< HEAD
-=======
 
     def __init__(self, phi, theta, omega, wires, do_queue=True, id=None):
         super().__init__(phi, theta, omega, wires=wires, do_queue=do_queue, id=id)
@@ -686,7 +659,6 @@
             tensor_like: canonical matrix
 
         **Example**
->>>>>>> 88a7b36e
 
         >>> qml.Rot.compute_matrix(torch.tensor(0.1), torch.tensor(0.2), torch.tensor(0.3))
         tensor([[ 0.9752-0.1977j, -0.0993+0.0100j],
@@ -796,14 +768,11 @@
 
     grad_method = "A"
     parameter_frequencies = [(1,)]
-<<<<<<< HEAD
-=======
 
     def __init__(self, theta, wires=None, do_queue=True, id=None):
         wires = Wires(wires)
         self.hyperparameters["n_wires"] = len(wires)
         super().__init__(theta, wires=wires, do_queue=do_queue, id=id)
->>>>>>> 88a7b36e
 
     @staticmethod
     def compute_matrix(theta, n_wires):  # pylint: disable=arguments-differ
@@ -1028,13 +997,6 @@
         """
         return all(pauli in PauliRot._ALLOWED_CHARACTERS for pauli in pauli_word)
 
-<<<<<<< HEAD
-    parameter_frequencies = [(1,)]
-
-    @classmethod
-    def _matrix(cls, *params):
-        pauli_word = params[1]
-=======
     @staticmethod
     def compute_matrix(theta, pauli_word):  # pylint: disable=arguments-differ
         r"""Representation of the operator as a canonical matrix in the computational basis (static method).
@@ -1053,7 +1015,6 @@
             tensor_like: canonical matrix
 
         **Example**
->>>>>>> 88a7b36e
 
         >>> qml.PauliRot.compute_matrix(0.5, 'X')
         [[9.6891e-01+4.9796e-18j 2.7357e-17-2.4740e-01j]
@@ -1261,16 +1222,8 @@
     def generator(self):
         return -0.5 * qml.Projector(np.array([1]), wires=self.wires[0]) @ qml.PauliX(self.wires[1])
 
-<<<<<<< HEAD
-    generator = [
-        np.array([[0, 0, 0, 0], [0, 0, 0, 0], [0, 0, 0, 1], [0, 0, 1, 0]]),
-        -1 / 2,
-    ]
-    parameter_frequencies = [(0.5, 1.0)]
-=======
     def __init__(self, phi, wires, do_queue=True, id=None):
         super().__init__(phi, wires=wires, do_queue=do_queue, id=id)
->>>>>>> 88a7b36e
 
     def label(self, decimals=None, base_label=None):
         return super().label(decimals=decimals, base_label=base_label or "RX")
@@ -1416,19 +1369,11 @@
     grad_recipe = four_term_grad_recipe
     parameter_frequencies = [(0.5, 1.0)]
 
-<<<<<<< HEAD
-    generator = [
-        np.array([[0, 0, 0, 0], [0, 0, 0, 0], [0, 0, 0, -1j], [0, 0, 1j, 0]]),
-        -1 / 2,
-    ]
-    parameter_frequencies = [(0.5, 1.0)]
-=======
     def generator(self):
         return -0.5 * qml.Projector(np.array([1]), wires=self.wires[0]) @ qml.PauliY(self.wires[1])
 
     def __init__(self, phi, wires, do_queue=True, id=None):
         super().__init__(phi, wires=wires, do_queue=do_queue, id=id)
->>>>>>> 88a7b36e
 
     def label(self, decimals=None, base_label=None):
         return super().label(decimals=decimals, base_label=base_label or "RY")
@@ -1570,16 +1515,8 @@
     def generator(self):
         return -0.5 * qml.Projector(np.array([1]), wires=self.wires[0]) @ qml.PauliZ(self.wires[1])
 
-<<<<<<< HEAD
-    generator = [
-        np.array([[0, 0, 0, 0], [0, 0, 0, 0], [0, 0, 1, 0], [0, 0, 0, -1]]),
-        -1 / 2,
-    ]
-    parameter_frequencies = [(0.5, 1.0)]
-=======
     def __init__(self, phi, wires, do_queue=True, id=None):
         super().__init__(phi, wires=wires, do_queue=do_queue, id=id)
->>>>>>> 88a7b36e
 
     def label(self, decimals=None, base_label=None):
         return super().label(decimals=decimals, base_label=base_label or "RZ")
@@ -1738,12 +1675,9 @@
     grad_method = "A"
     grad_recipe = four_term_grad_recipe * 3
     parameter_frequencies = [(0.5, 1.0), (0.5, 1.0), (0.5, 1.0)]
-<<<<<<< HEAD
-=======
 
     def __init__(self, phi, theta, omega, wires, do_queue=True, id=None):
         super().__init__(phi, theta, omega, wires=wires, do_queue=do_queue, id=id)
->>>>>>> 88a7b36e
 
     def label(self, decimals=None, base_label=None):
         return super().label(decimals=decimals, base_label=base_label or "Rot")
@@ -1890,10 +1824,6 @@
     """int: Number of trainable parameters that the operator depends on."""
 
     grad_method = "A"
-<<<<<<< HEAD
-    generator = [np.array([[0, 0], [0, 1]]), 1]
-    parameter_frequencies = [(1,)]
-=======
     parameter_frequencies = [(1,)]
 
     def generator(self):
@@ -1916,7 +1846,6 @@
 
         Returns:
             tensor_like: canonical matrix
->>>>>>> 88a7b36e
 
         **Example**
 
@@ -2252,19 +2181,11 @@
     def __init__(self, phi, wires, do_queue=True, id=None):
         super().__init__(phi, wires=wires, do_queue=do_queue, id=id)
 
-<<<<<<< HEAD
-    generator = [
-        np.array([[0, 0, 0, 1], [0, 0, 1, 0], [0, 1, 0, 0], [1, 0, 0, 0]]),
-        -1 / 2,
-    ]
-    parameter_frequencies = [(1,)]
-=======
     @staticmethod
     def compute_matrix(phi):  # pylint: disable=arguments-differ
         r"""Representation of the operator as a canonical matrix in the computational basis (static method).
 
         The canonical matrix is the textbook matrix representation that does not consider wires.
->>>>>>> 88a7b36e
 
         .. seealso:: :meth:`~.IsingXX.matrix`
 
@@ -2360,13 +2281,6 @@
     """int: Number of trainable parameters that the operator depends on."""
 
     grad_method = "A"
-<<<<<<< HEAD
-    generator = [
-        np.array([[0, 0, 0, -1], [0, 0, 1, 0], [0, 1, 0, 0], [-1, 0, 0, 0]]),
-        -1 / 2,
-    ]
-    parameter_frequencies = [(1,)]
-=======
     parameter_frequencies = [(1,)]
 
     def generator(self):
@@ -2374,7 +2288,6 @@
 
     def __init__(self, phi, wires, do_queue=True, id=None):
         super().__init__(phi, wires=wires, do_queue=do_queue, id=id)
->>>>>>> 88a7b36e
 
     @staticmethod
     def compute_decomposition(phi, wires):
@@ -2474,13 +2387,6 @@
     """int: Number of trainable parameters that the operator depends on."""
 
     grad_method = "A"
-<<<<<<< HEAD
-    generator = [
-        np.array([[1, 0, 0, 0], [0, -1, 0, 0], [0, 0, -1, 0], [0, 0, 0, 1]]),
-        -1 / 2,
-    ]
-    parameter_frequencies = [(1,)]
-=======
     parameter_frequencies = [(1,)]
 
     def generator(self):
@@ -2488,7 +2394,6 @@
 
     def __init__(self, phi, wires, do_queue=True, id=None):
         super().__init__(phi, wires=wires, do_queue=do_queue, id=id)
->>>>>>> 88a7b36e
 
     @staticmethod
     def compute_decomposition(phi, wires):
