--- conflicted
+++ resolved
@@ -436,12 +436,9 @@
         wires (Sequence[int]): the wires the operation acts on
     """
     num_wires = 2
-<<<<<<< HEAD
 
     is_controlled = "PauliX"
-=======
-    num_params = 0
->>>>>>> 6d165f9e
+    num_params = 0
     basis = "X"
     matrix = np.array([[1, 0, 0, 0], [0, 1, 0, 0], [0, 0, 0, 1], [0, 0, 1, 0]])
 
@@ -489,11 +486,8 @@
         wires (Sequence[int]): the wires the operation acts on
     """
     num_wires = 2
-<<<<<<< HEAD
     is_controlled = "PauliZ"
-=======
-    num_params = 0
->>>>>>> 6d165f9e
+    num_params = 0
     basis = "Z"
     eigvals = np.array([1, 1, 1, -1])
     matrix = np.array([[1, 0, 0, 0], [0, 1, 0, 0], [0, 0, 1, 0], [0, 0, 0, -1]])
@@ -543,11 +537,8 @@
         wires (Sequence[int]): the wires the operation acts on
     """
     num_wires = 2
-<<<<<<< HEAD
     is_controlled = "PauliY"
-=======
-    num_params = 0
->>>>>>> 6d165f9e
+    num_params = 0
     basis = "Y"
     matrix = np.array(
         [
@@ -766,12 +757,9 @@
     """
     is_self_inverse = True
     num_wires = 3
-<<<<<<< HEAD
     is_controlled = "SWAP"
 
-=======
-    num_params = 0
->>>>>>> 6d165f9e
+    num_params = 0
     matrix = np.array(
         [
             [1, 0, 0, 0, 0, 0, 0, 0],
@@ -840,11 +828,8 @@
         wires (Sequence[int]): the subsystem the gate acts on
     """
     num_wires = 3
-<<<<<<< HEAD
     is_controlled = "PauliX"
-=======
-    num_params = 0
->>>>>>> 6d165f9e
+    num_params = 0
     basis = "X"
     matrix = np.array(
         [
@@ -954,11 +939,8 @@
     """
     is_self_inverse = True
     num_wires = AnyWires
-<<<<<<< HEAD
     is_controlled = "PauliX"
-=======
-    num_params = 0
->>>>>>> 6d165f9e
+    num_params = 0
     grad_method = None
 
     # pylint: disable=too-many-arguments
