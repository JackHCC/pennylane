# Copyright 2018-2021 Xanadu Quantum Technologies Inc.

# Licensed under the Apache License, Version 2.0 (the "License");
# you may not use this file except in compliance with the License.
# You may obtain a copy of the License at

#     http://www.apache.org/licenses/LICENSE-2.0

# Unless required by applicable law or agreed to in writing, software
# distributed under the License is distributed on an "AS IS" BASIS,
# WITHOUT WARRANTIES OR CONDITIONS OF ANY KIND, either express or implied.
# See the License for the specific language governing permissions and
# limitations under the License.
"""
This submodule contains the discrete-variable quantum operations that do
not depend on any parameters.
"""
# pylint:disable=abstract-method,arguments-differ,protected-access
import cmath
import numpy as np
from scipy.linalg import block_diag

import pennylane as qml
from pennylane.operation import AnyWires, Observable, Operation
from pennylane.utils import pauli_eigs
from pennylane.wires import Wires

INV_SQRT2 = 1 / qml.math.sqrt(2)


class Hadamard(Observable, Operation):
    r"""Hadamard(wires)
    The Hadamard operator

    .. math:: H = \frac{1}{\sqrt{2}}\begin{bmatrix} 1 & 1\\ 1 & -1\end{bmatrix}.

    **Details:**

    * Number of wires: 1
    * Number of parameters: 0

    Args:
        wires (Sequence[int] or int): the wire the operation acts on
    """
    num_wires = 1
    eigvals = pauli_eigs(1)

    @property
    def num_params(self):
        return 0

    def label(self, decimals=None, base_label=None):
        return base_label or "H"

    @staticmethod
    def compute_matrix():  # pylint: disable=arguments-differ
        """Canonical matrix representation of the Hadamard operator.

        Returns:
            array: canonical matrix

        **Example**

        >>> qml.Hadamard.compute_matrix()
        [[ 0.70710678  0.70710678]
         [ 0.70710678 -0.70710678]]
        """
        return np.array([[INV_SQRT2, INV_SQRT2], [INV_SQRT2, -INV_SQRT2]])

    @classmethod
    def _eigvals(cls, *params):
        return cls.eigvals

    @staticmethod
    def compute_diagonalizing_gates(wires):
        r"""Diagonalizing gates of this operator.

        These gates rotate the specified wires such that they
        are in the eigenbasis of the Hadamard operator:

        .. math:: H = U^\dagger Z U

        where :math:`U = R_y(-\pi/4)`.

        Args:
            wires (Iterable): wires that the operator acts on

        Returns:
            list[.Operator]: list of diagonalizing gates

        **Example**

        >>> qml.Hadamard.compute_diagonalizing_gates(wires=[0])
        [RY(-0.7853981633974483, wires=[0])]
        """
        return [qml.RY(-np.pi / 4, wires=wires)]

    @staticmethod
    def compute_decomposition(wires):
        """Compute the decomposition for specified wires. The decomposition defines an Operator
        as a product of more fundamental gates:

        .. math:: O = O_1 O_2 \dots O_n.

        ``compute_decomposition`` is a static method and can provide the decomposition of a given
        operator without creating a specific instance.
        See also :meth:`~.Hadamard.decomposition`.

        Args:
            wires (Any, Wires): Wire that the operator acts on.

        Returns:
            list[Operator]: decomposition of the Operator into lower level operations

        **Example:**

        >>> qml.Hadamard.compute_decomposition(0)
        [PhaseShift(1.5707963267948966, wires=[0]),
        RX(1.5707963267948966, wires=[0]),
        PhaseShift(1.5707963267948966, wires=[0])]

        """
        decomp_ops = [
            qml.PhaseShift(np.pi / 2, wires=wires),
            qml.RX(np.pi / 2, wires=wires),
            qml.PhaseShift(np.pi / 2, wires=wires),
        ]
        return decomp_ops

    def adjoint(self):
        return Hadamard(wires=self.wires)

    def single_qubit_rot_angles(self):
        # H = RZ(\pi) RY(\pi/2) RZ(0)
        return [np.pi, np.pi / 2, 0.0]


class PauliX(Observable, Operation):
    r"""PauliX(wires)
    The Pauli X operator

    .. math:: \sigma_x = \begin{bmatrix} 0 & 1 \\ 1 & 0\end{bmatrix}.

    **Details:**

    * Number of wires: 1
    * Number of parameters: 0

    Args:
        wires (Sequence[int] or int): the wire the operation acts on
    """
    num_wires = 1
    basis = "X"
    eigvals = pauli_eigs(1)

    @property
    def num_params(self):
        return 0

    def label(self, decimals=None, base_label=None):
        return base_label or "X"

    @staticmethod
    def compute_matrix():  # pylint: disable=arguments-differ
        """Canonical matrix representation of the PauliX operator.

        Returns:
            array: canonical matrix

        **Example**

        >>> qml.PauliX.compute_matrix()
        [[0 1]
         [1 0]]
        """
        return np.array([[0, 1], [1, 0]])

    @classmethod
    def _eigvals(cls, *params):
        return cls.eigvals

    @staticmethod
    def compute_diagonalizing_gates(wires):
        r"""Diagonalizing gates of this operator.

        These gates rotate the specified wires such that they
        are in the eigenbasis of PauliX:

        .. math:: X = H^\dagger Z H.

        Args:
           wires (Iterable): wires that the operator acts on

        Returns:
           list[.Operator]: list of diagonalizing gates

        **Example**

        >>> qml.PauliX.compute_diagonalizing_gates(wires=[0])
        [Hadamard(wires=[0])]
        """
        return [Hadamard(wires=wires)]

    @staticmethod
    def compute_decomposition(wires):
        """Compute the decomposition for specified wire. The decomposition defines an Operator
        as a product of more fundamental gates:

        .. math:: O = O_1 O_2 \dots O_n.

        ``compute_decomposition`` is a static method and can provide the decomposition of a given
        operator without creating a specific instance.
        See also :meth:`~.PauliX.decomposition`.

        Args:
            wires (Any, Wires): Wire that the operator acts on.

        Returns:
            list[Operator]: decomposition into lower level operations

        **Example:**

        >>> qml.PauliX.compute_decomposition(0)
        [PhaseShift(1.5707963267948966, wires=[0]),
        RX(3.141592653589793, wires=[0]),
        PhaseShift(1.5707963267948966, wires=[0])]

        """
        decomp_ops = [
            qml.PhaseShift(np.pi / 2, wires=wires),
            qml.RX(np.pi, wires=wires),
            qml.PhaseShift(np.pi / 2, wires=wires),
        ]
        return decomp_ops

    def adjoint(self):
        return PauliX(wires=self.wires)

    def _controlled(self, wire):
        CNOT(wires=Wires(wire) + self.wires)

    def single_qubit_rot_angles(self):
        # X = RZ(-\pi/2) RY(\pi) RZ(\pi/2)
        return [np.pi / 2, np.pi, -np.pi / 2]


class PauliY(Observable, Operation):
    r"""PauliY(wires)
    The Pauli Y operator

    .. math:: \sigma_y = \begin{bmatrix} 0 & -i \\ i & 0\end{bmatrix}.

    **Details:**

    * Number of wires: 1
    * Number of parameters: 0

    Args:
        wires (Sequence[int] or int): the wire the operation acts on
    """
    num_wires = 1
    basis = "Y"
    eigvals = pauli_eigs(1)

    @property
    def num_params(self):
        return 0

    def label(self, decimals=None, base_label=None):
        return base_label or "Y"

    @staticmethod
    def compute_matrix():  # pylint: disable=arguments-differ
        """Canonical matrix representation of the PauliY operator.

        Returns:
            array: canonical matrix

        **Example**

        >>> qml.PauliY.compute_matrix()
        [[ 0.+0.j -0.-1.j]
         [ 0.+1.j  0.+0.j]]
        """
        return np.array([[0, -1j], [1j, 0]])

    @classmethod
    def _eigvals(cls, *params):
        return cls.eigvals

    @staticmethod
    def compute_diagonalizing_gates(wires):
        r"""Diagonalizing gates of this operator.

        These gates rotate the specified wires such that they
        are in the eigenbasis of PauliY:

        .. math:: Y = U^\dagger Z U

        where :math:`U=HSZ`.

        Args:
            wires (Iterable): wires that the operator acts on

        Returns:
            list[.Operator]: list of diagonalizing gates

        **Example**

        >>> qml.PauliY.compute_diagonalizing_gates(wires=[0])
        [PauliZ(wires=[0]), S(wires=[0]), Hadamard(wires=[0])]
        """
        return [
            PauliZ(wires=wires),
            S(wires=wires),
            Hadamard(wires=wires),
        ]

    @staticmethod
    def compute_decomposition(wires):
        """Compute the decomposition for specified wire. The decomposition defines an Operator
        as a product of more fundamental gates:

        .. math:: O = O_1 O_2 \dots O_n.

        ``compute_decomposition`` is a static method and can provide the decomposition of a given
        operator without creating a specific instance.
        See also :meth:`~.PauliY.decomposition`.

        Args:
            wires (Any, Wires): Single wire that the operator acts on.

        Returns:
            list[Operator]: decomposition into lower level operations

        **Example:**

        >>> qml.PauliY.compute_decomposition(0)
        [PhaseShift(1.5707963267948966, wires=[0]),
        RY(3.141592653589793, wires=[0]),
        PhaseShift(1.5707963267948966, wires=[0])]

        """
        decomp_ops = [
            qml.PhaseShift(np.pi / 2, wires=wires),
            qml.RY(np.pi, wires=wires),
            qml.PhaseShift(np.pi / 2, wires=wires),
        ]
        return decomp_ops

    def adjoint(self):
        return PauliY(wires=self.wires)

    def _controlled(self, wire):
        CY(wires=Wires(wire) + self.wires)

    def single_qubit_rot_angles(self):
        # Y = RZ(0) RY(\pi) RZ(0)
        return [0.0, np.pi, 0.0]


class PauliZ(Observable, Operation):
    r"""PauliZ(wires)
    The Pauli Z operator

    .. math:: \sigma_z = \begin{bmatrix} 1 & 0 \\ 0 & -1\end{bmatrix}.

    **Details:**

    * Number of wires: 1
    * Number of parameters: 0

    Args:
        wires (Sequence[int] or int): the wire the operation acts on
    """
    num_wires = 1
    basis = "Z"
    eigvals = pauli_eigs(1)

    @property
    def num_params(self):
        return 0

    def label(self, decimals=None, base_label=None):
        return base_label or "Z"

    @staticmethod
    def compute_matrix():  # pylint: disable=arguments-differ
        """Canonical matrix representation of the PauliZ operator.

        Returns:
            array: canonical matrix

        **Example**

        >>> qml.PauliZ.compute_matrix()
        [[ 1  0]
         [ 0 -1]]
        """
        return np.array([[1, 0], [0, -1]])

    @classmethod
    def _eigvals(cls, *params):
        return cls.eigvals

    @staticmethod
    def compute_diagonalizing_gates(wires):  # pylint: disable=unused-argument
        """Diagonalizing gates of this operator.

        Args:
            wires (Iterable): wires that the operator acts on

        Returns:
            list[.Operator]: list of diagonalizing gates

        **Example**

        >>> qml.PauliZ.compute_diagonalizing_gates(wires=[0])
        []
        """
        return []

    @staticmethod
    def compute_decomposition(wires):
        """Compute the decomposition for the specified wire. The decomposition defines an Operator
        as a product of more fundamental gates:

        .. math:: O = O_1 O_2 \dots O_n.

        ``compute_decomposition`` is a static method and can provide the decomposition of a given
        operator without creating a specific instance.
        See also :meth:`~.PauliZ.decomposition`.

        Args:
            wires (Any, Wires): Single wire that the operator acts on.

        Returns:
            list[Operator]: decomposition into lower level operations

        **Example:**

        >>> qml.PauliZ.compute_decomposition(0)
        [PhaseShift(3.141592653589793, wires=[0])]

        """
        return [qml.PhaseShift(np.pi, wires=wires)]

    def adjoint(self):
        return PauliZ(wires=self.wires)

    def _controlled(self, wire):
        CZ(wires=Wires(wire) + self.wires)

    def single_qubit_rot_angles(self):
        # Z = RZ(\pi) RY(0) RZ(0)
        return [np.pi, 0.0, 0.0]


class S(Operation):
    r"""S(wires)
    The single-qubit phase gate

    .. math:: S = \begin{bmatrix}
                1 & 0 \\
                0 & i
            \end{bmatrix}.

    **Details:**

    * Number of wires: 1
    * Number of parameters: 0

    Args:
        wires (Sequence[int] or int): the wire the operation acts on
    """
    num_wires = 1
    basis = "Z"
    op_eigvals = np.array([1, 1j])

    @property
    def num_params(self):
        return 0

    @staticmethod
    def compute_matrix():  # pylint: disable=arguments-differ
        """Canonical matrix representation of the S operator.

        Returns:
            array: canonical matrix

        **Example**

        >>> qml.S.compute_matrix()
        [[1.+0.j 0.+0.j]
         [0.+0.j 0.+1.j]]
        """
        return np.array([[1, 0], [0, 1j]])

    @classmethod
    def _eigvals(cls, *params):
        return cls.op_eigvals

    @staticmethod
    def compute_decomposition(wires):
        """Compute the decomposition for the specified wire. The decomposition defines an Operator
        as a product of more fundamental gates:

        .. math:: O = O_1 O_2 \dots O_n.

        ``compute_decomposition`` is a static method and can provide the decomposition of a given
        operator without creating a specific instance.
        See also :meth:`~.S.decomposition`.

        Args:
            wires (Any, Wires): Single wire that the operator acts on.

        Returns:
            list[Operator]: decomposition into lower level operations

        **Example:**

        >>> qml.S.compute_decomposition(0)
        [PhaseShift(1.5707963267948966, wires=[0])]

        """
        return [qml.PhaseShift(np.pi / 2, wires=wires)]

    def adjoint(self):
        return S(wires=self.wires).inv()

    def single_qubit_rot_angles(self):
        # S = RZ(\pi/2) RY(0) RZ(0)
        return [np.pi / 2, 0.0, 0.0]


class T(Operation):
    r"""T(wires)
    The single-qubit T gate

    .. math:: T = \begin{bmatrix}
                1 & 0 \\
                0 & e^{\frac{i\pi}{4}}
            \end{bmatrix}.

    **Details:**

    * Number of wires: 1
    * Number of parameters: 0

    Args:
        wires (Sequence[int] or int): the wire the operation acts on
    """
    num_wires = 1
    basis = "Z"
    op_eigvals = np.array([1, cmath.exp(1j * np.pi / 4)])

    @property
    def num_params(self):
        return 0

    @staticmethod
    def compute_matrix():  # pylint: disable=arguments-differ
        """Canonical matrix representation of the T operator.

        Returns:
            array: canonical matrix

        **Example**

        >>> qml.T.compute_matrix()
        [[1.+0.j         0.        +0.j        ]
         [0.+0.j         0.70710678+0.70710678j]]
        """
        return np.array([[1, 0], [0, cmath.exp(1j * np.pi / 4)]])

    @classmethod
    def _eigvals(cls, *params):
        return cls.op_eigvals

    @staticmethod
    def compute_decomposition(wires):
        """Compute the decomposition for the specified wire. The decomposition defines an Operator
        as a product of more fundamental gates:

        .. math:: O = O_1 O_2 \dots O_n.

        ``compute_decomposition`` is a static method and can provide the decomposition of a given
        operator without creating a specific instance.
        See also :meth:`~.T.decomposition`.

        Args:
            wires (Any, Wires): Single wire that the operator acts on.

        Returns:
            list[Operator]: decomposition into lower level operations

        **Example:**

        >>> qml.T.compute_decomposition(0)
        [PhaseShift(0.7853981633974483, wires=[0])]

        """
        return [qml.PhaseShift(np.pi / 4, wires=wires)]

    def adjoint(self):
        return T(wires=self.wires).inv()

    def single_qubit_rot_angles(self):
        # T = RZ(\pi/4) RY(0) RZ(0)
        return [np.pi / 4, 0.0, 0.0]


class SX(Operation):
    r"""SX(wires)
    The single-qubit Square-Root X operator.

    .. math:: SX = \sqrt{X} = \frac{1}{2} \begin{bmatrix}
            1+i &   1-i \\
            1-i &   1+i \\
        \end{bmatrix}.

    **Details:**

    * Number of wires: 1
    * Number of parameters: 0

    Args:
        wires (Sequence[int] or int): the wire the operation acts on
    """
    num_wires = 1
    basis = "X"
    op_eigvals = np.array([1, 1j])

    @property
    def num_params(self):
        return 0

    @staticmethod
    def compute_matrix():  # pylint: disable=arguments-differ
        """Canonical matrix representation of the SX operator.

        Returns:
            array: canonical matrix

        **Example**

        >>> qml.SX.compute_matrix()
        [[0.5+0.5j 0.5-0.5j]
         [0.5-0.5j 0.5+0.5j]]
        """
        return 0.5 * np.array([[1 + 1j, 1 - 1j], [1 - 1j, 1 + 1j]])

    @classmethod
    def _eigvals(cls, *params):
        return cls.op_eigvals

    @staticmethod
    def compute_decomposition(wires):
        """Compute the decomposition for the specified wire. The decomposition defines an Operator
        as a product of more fundamental gates:

        .. math:: O = O_1 O_2 \dots O_n.

        ``compute_decomposition`` is a static method and can provide the decomposition of a given
        operator without creating a specific instance.
        See also :meth:`~.SX.decomposition`.

        Args:
            wires (Any, Wires): Single wire that the operator acts on.

        Returns:
            list[Operator]: decomposition into lower level operations

        **Example:**

        >>> qml.SX.compute_decomposition(0)
        [RZ(1.5707963267948966, wires=[0]),
        RY(1.5707963267948966, wires=[0]),
        RZ(-3.141592653589793, wires=[0]),
        PhaseShift(1.5707963267948966, wires=[0])]

        """
        decomp_ops = [
            qml.RZ(np.pi / 2, wires=wires),
            qml.RY(np.pi / 2, wires=wires),
            qml.RZ(-np.pi, wires=wires),
            qml.PhaseShift(np.pi / 2, wires=wires),
        ]
        return decomp_ops

    def adjoint(self):
        return SX(wires=self.wires).inv()

    def single_qubit_rot_angles(self):
        # SX = RZ(-\pi/2) RY(\pi/2) RZ(\pi/2)
        return [np.pi / 2, np.pi / 2, -np.pi / 2]


class CNOT(Operation):
    r"""CNOT(wires)
    The controlled-NOT operator

    .. math:: CNOT = \begin{bmatrix}
            1 & 0 & 0 & 0 \\
            0 & 1 & 0 & 0\\
            0 & 0 & 0 & 1\\
            0 & 0 & 1 & 0
        \end{bmatrix}.

    .. note:: The first wire provided corresponds to the **control qubit**.

    **Details:**

    * Number of wires: 2
    * Number of parameters: 0

    Args:
        wires (Sequence[int]): the wires the operation acts on
    """
    num_wires = 2
    basis = "X"

    @property
    def num_params(self):
        return 0

    def label(self, decimals=None, base_label=None):
        return base_label or "⊕"

    @staticmethod
    def compute_matrix():  # pylint: disable=arguments-differ
        """Canonical matrix representation of the CNOT operator.

        Returns:
            array: canonical matrix

        **Example**

        >>> qml.CNOT.compute_matrix()
        [[1 0 0 0]
         [0 1 0 0]
         [0 0 0 1]
         [0 0 1 0]]
        """
        return np.array([[1, 0, 0, 0], [0, 1, 0, 0], [0, 0, 0, 1], [0, 0, 1, 0]])

    def adjoint(self):
        return CNOT(wires=self.wires)

    def _controlled(self, wire):
        Toffoli(wires=Wires(wire) + self.wires)

    @property
    def control_wires(self):
        return Wires(self.wires[0])


class CZ(Operation):
    r"""CZ(wires)
    The controlled-Z operator

    .. math:: CZ = \begin{bmatrix}
            1 & 0 & 0 & 0 \\
            0 & 1 & 0 & 0\\
            0 & 0 & 1 & 0\\
            0 & 0 & 0 & -1
        \end{bmatrix}.

    .. note:: The first wire provided corresponds to the **control qubit**.

    **Details:**

    * Number of wires: 2
    * Number of parameters: 0

    Args:
        wires (Sequence[int]): the wires the operation acts on
    """
    num_wires = 2
    basis = "Z"
    eigvals = np.array([1, 1, 1, -1])

    @property
    def num_params(self):
        return 0

    def label(self, decimals=None, base_label=None):
        return base_label or "Z"

    @staticmethod
    def compute_matrix():  # pylint: disable=arguments-differ
        """Canonical matrix representation of the CZ operator.

        Returns:
            array: canonical matrix

        **Example**

        >>> qml.CZ.compute_matrix()
        [[ 1  0  0  0]
         [ 0  1  0  0]
         [ 0  0  1  0]
         [ 0  0  0 -1]]
        """
        return np.array([[1, 0, 0, 0], [0, 1, 0, 0], [0, 0, 1, 0], [0, 0, 0, -1]])

    @classmethod
    def _eigvals(cls, *params):
        return cls.eigvals

    def adjoint(self):
        return CZ(wires=self.wires)

    @property
    def control_wires(self):
        return Wires(self.wires[0])


class CY(Operation):
    r"""CY(wires)
    The controlled-Y operator

    .. math:: CY = \begin{bmatrix}
            1 & 0 & 0 & 0 \\
            0 & 1 & 0 & 0\\
            0 & 0 & 0 & -i\\
            0 & 0 & i & 0
        \end{bmatrix}.

    .. note:: The first wire provided corresponds to the **control qubit**.

    **Details:**

    * Number of wires: 2
    * Number of parameters: 0

    Args:
        wires (Sequence[int]): the wires the operation acts on
    """
    num_wires = 2
    basis = "Y"

    @property
    def num_params(self):
        return 0

    def label(self, decimals=None, base_label=None):
        return base_label or "Y"

    @staticmethod
    def compute_matrix():  # pylint: disable=arguments-differ
        """Canonical matrix representation of the CY operator.

        Returns:
            array: canonical matrix

        **Example**

        >>> qml.CY.compute_matrix()
        [[ 1.+0.j  0.+0.j  0.+0.j  0.+0.j]
         [ 0.+0.j  1.+0.j  0.+0.j  0.+0.j]
         [ 0.+0.j  0.+0.j  0.+0.j -0.-1.j]
         [ 0.+0.j  0.+0.j  0.+1.j  0.+0.j]]
        """
        return np.array(
            [
                [1, 0, 0, 0],
                [0, 1, 0, 0],
                [0, 0, 0, -1j],
                [0, 0, 1j, 0],
            ]
        )

    @staticmethod
    def compute_decomposition(wires):
        """Compute the decomposition for the specified wires. The decomposition defines an Operator
        as a product of more fundamental gates:


        .. math:: O = O_1 O_2 \dots O_n.

        ``compute_decomposition`` is a static method and can provide the decomposition of a given
        operator without creating a specific instance.
        See also :meth:`~.CY.decomposition`.

        Args:
            wires (Iterable, Wires): Wires that the operator acts on.

        Returns:
            list[Operator]: decomposition into lower level operations

        **Example:**

        >>> qml.CY.compute_decomposition(0)
        [CRY(3.141592653589793, wires=[0, 1]), S(wires=[0])]

        """
        return [qml.CRY(np.pi, wires=wires), S(wires=wires[0])]

    def adjoint(self):
        return CY(wires=self.wires)

    @property
    def control_wires(self):
        return Wires(self.wires[0])


class SWAP(Operation):
    r"""SWAP(wires)
    The swap operator

    .. math:: SWAP = \begin{bmatrix}
            1 & 0 & 0 & 0 \\
            0 & 0 & 1 & 0\\
            0 & 1 & 0 & 0\\
            0 & 0 & 0 & 1
        \end{bmatrix}.

    **Details:**

    * Number of wires: 2
    * Number of parameters: 0

    Args:
        wires (Sequence[int]): the wires the operation acts on
    """
    num_wires = 2
    basis = "X"

    @property
    def num_params(self):
        return 0

    @staticmethod
    def compute_matrix():  # pylint: disable=arguments-differ
        """Canonical matrix representation of the SWAP operator.

        Returns:
            array: canonical matrix

        **Example**

        >>> qml.SWAP.compute_matrix()
        [[1 0 0 0]
         [0 0 1 0]
         [0 1 0 0]
         [0 0 0 1]]
        """
        return np.array([[1, 0, 0, 0], [0, 0, 1, 0], [0, 1, 0, 0], [0, 0, 0, 1]])

    @staticmethod
    def compute_decomposition(wires):
        """Compute the decomposition for the specified wires. The decomposition defines an Operator
        as a product of more fundamental gates:

        .. math:: O = O_1 O_2 \dots O_n.

        ``compute_decomposition`` is a static method and can provide the decomposition of a given
        operator without creating a specific instance.
        See also :meth:`~.SWAP.decomposition`.

        Args:
            wires (Iterable, Wires): Wires that the operator acts on.

        Returns:
            list[Operator]: decomposition into lower level operations

        **Example:**

        >>> qml.SWAP.compute_decomposition((0,1))
        [CNOT(wires=[0, 1]), CNOT(wires=[1, 0]), CNOT(wires=[0, 1])]

        """
        decomp_ops = [
            qml.CNOT(wires=[wires[0], wires[1]]),
            qml.CNOT(wires=[wires[1], wires[0]]),
            qml.CNOT(wires=[wires[0], wires[1]]),
        ]
        return decomp_ops

    def adjoint(self):
        return SWAP(wires=self.wires)

    def _controlled(self, wire):
        CSWAP(wires=wire + self.wires)


class ISWAP(Operation):
    r"""ISWAP(wires)
    The i-swap operator

    .. math:: ISWAP = \begin{bmatrix}
            1 & 0 & 0 & 0 \\
            0 & 0 & i & 0\\
            0 & i & 0 & 0\\
            0 & 0 & 0 & 1
        \end{bmatrix}.

    **Details:**

    * Number of wires: 2
    * Number of parameters: 0

    Args:
        wires (Sequence[int]): the wires the operation acts on
    """
    num_wires = 2
    op_eigvals = np.array([1j, -1j, 1, 1])

    @property
    def num_params(self):
        return 0

    @staticmethod
    def compute_matrix():  # pylint: disable=arguments-differ
        """Canonical matrix representation of the ISWAP operator.

        Returns:
            array: canonical matrix

        **Example**

        >>> qml.ISWAP.compute_matrix()
        [[1.+0.j 0.+0.j 0.+0.j 0.+0.j]
         [0.+0.j 0.+0.j 0.+1.j 0.+0.j]
         [0.+0.j 0.+1.j 0.+0.j 0.+0.j]
         [0.+0.j 0.+0.j 0.+0.j 1.+0.j]]
        """
        return np.array([[1, 0, 0, 0], [0, 0, 1j, 0], [0, 1j, 0, 0], [0, 0, 0, 1]])

    @classmethod
    def _eigvals(cls, *params):
        return cls.op_eigvals

    @staticmethod
    def compute_decomposition(wires):
        """Compute the decomposition for the specified wires. The decomposition defines an Operator
        as a product of more fundamental gates:

        .. math:: O = O_1 O_2 \dots O_n.

        ``compute_decomposition`` is a static method and can provide the decomposition of a given
        operator without creating a specific instance.
        See also :meth:`~.ISWAP.decomposition`.

        Args:
            wires (Iterable, Wires): Wires that the operator acts on.

        Returns:
            list[Operator]: decomposition into lower level operations

        **Example:**

        >>> qml.ISWAP.compute_decomposition((0,1))
        [S(wires=[0]),
        S(wires=[1]),
        Hadamard(wires=[0]),
        CNOT(wires=[0, 1]),
        CNOT(wires=[1, 0]),
        Hadamard(wires=[1])]

        """
        decomp_ops = [
            S(wires=wires[0]),
            S(wires=wires[1]),
            Hadamard(wires=wires[0]),
            CNOT(wires=[wires[0], wires[1]]),
            CNOT(wires=[wires[1], wires[0]]),
            Hadamard(wires=wires[1]),
        ]
        return decomp_ops

    def adjoint(self):
        return ISWAP(wires=self.wires).inv()


class SISWAP(Operation):
    r"""SISWAP(wires)
    The square root of i-swap operator. Can also be accessed as ``qml.SQISW``

    .. math:: SISWAP = \begin{bmatrix}
            1 & 0 & 0 & 0 \\
            0 & 1/ \sqrt{2} & i/\sqrt{2} & 0\\
            0 & i/ \sqrt{2} & 1/ \sqrt{2} & 0\\
            0 & 0 & 0 & 1
        \end{bmatrix}.

    **Details:**

    * Number of wires: 2
    * Number of parameters: 0

    Args:
        wires (Sequence[int]): the wires the operation acts on
    """
    num_wires = 2
    op_eigvals = np.array([INV_SQRT2 * (1 + 1j), INV_SQRT2 * (1 - 1j), 1, 1])

    @property
    def num_params(self):
        return 0

    @staticmethod
    def compute_matrix():  # pylint: disable=arguments-differ
        """Canonical matrix representation of the SISWAP operator.

        Returns:
            array: canonical matrix

        **Example**

        >>> qml.SISWAP.compute_matrix()
        [[1.+0.j          0.+0.j          0.+0.j  0.+0.j]
         [0.+0.j  0.70710678+0.j  0.+0.70710678j  0.+0.j]
         [0.+0.j  0.+0.70710678j  0.70710678+0.j  0.+0.j]
         [0.+0.j          0.+0.j          0.+0.j  1.+0.j]]
        """
        return np.array(
            [
                [1, 0, 0, 0],
                [0, INV_SQRT2, INV_SQRT2 * 1j, 0],
                [0, INV_SQRT2 * 1j, INV_SQRT2, 0],
                [0, 0, 0, 1],
            ]
        )

    @classmethod
    def _eigvals(cls, *params):
        return cls.op_eigvals

    @staticmethod
    def compute_decomposition(wires):
        """Compute the decomposition for the specified wires. The decomposition defines an Operator
        as a product of more fundamental gates:

        .. math:: O = O_1 O_2 \dots O_n.

        ``compute_decomposition`` is a static method and can provide the decomposition of a given
        operator without creating a specific instance.
        See also :meth:`~.SISWAP.decomposition`.

        Args:
            wires (Iterable, Wires): Wires that the operator acts on.

        Returns:
            list[Operator]: decomposition into lower level operations

        **Example:**

        >>> qml.SISWAP.compute_decomposition((0,1))
        [SX(wires=[0]),
        RZ(1.5707963267948966, wires=[0]),
        CNOT(wires=[0, 1]),
        SX(wires=[0]),
        RZ(5.497787143782138, wires=[0]),
        SX(wires=[0]),
        RZ(1.5707963267948966, wires=[0]),
        SX(wires=[1]),
        RZ(5.497787143782138, wires=[1]),
        CNOT(wires=[0, 1]),
        SX(wires=[0]),
        SX(wires=[1])]

        """
        decomp_ops = [
            SX(wires=wires[0]),
            qml.RZ(np.pi / 2, wires=wires[0]),
            CNOT(wires=[wires[0], wires[1]]),
            SX(wires=wires[0]),
            qml.RZ(7 * np.pi / 4, wires=wires[0]),
            SX(wires=wires[0]),
            qml.RZ(np.pi / 2, wires=wires[0]),
            SX(wires=wires[1]),
            qml.RZ(7 * np.pi / 4, wires=wires[1]),
            CNOT(wires=[wires[0], wires[1]]),
            SX(wires=wires[0]),
            SX(wires=wires[1]),
        ]
        return decomp_ops

    def adjoint(self):
        return SISWAP(wires=self.wires).inv()


SQISW = SISWAP


class CSWAP(Operation):
    r"""CSWAP(wires)
    The controlled-swap operator

    .. math:: CSWAP = \begin{bmatrix}
            1 & 0 & 0 & 0 & 0 & 0 & 0 & 0 \\
            0 & 1 & 0 & 0 & 0 & 0 & 0 & 0 \\
            0 & 0 & 1 & 0 & 0 & 0 & 0 & 0 \\
            0 & 0 & 0 & 1 & 0 & 0 & 0 & 0 \\
            0 & 0 & 0 & 0 & 1 & 0 & 0 & 0 \\
            0 & 0 & 0 & 0 & 0 & 0 & 1 & 0 \\
            0 & 0 & 0 & 0 & 0 & 1 & 0 & 0 \\
            0 & 0 & 0 & 0 & 0 & 0 & 0 & 1
        \end{bmatrix}.

    .. note:: The first wire provided corresponds to the **control qubit**.

    **Details:**

    * Number of wires: 3
    * Number of parameters: 0

    Args:
        wires (Sequence[int]): the wires the operation acts on
    """
    is_self_inverse = True
    num_wires = 3

    @property
    def num_params(self):
        return 0

    def label(self, decimals=None, base_label=None):
        return base_label or "SWAP"

    @staticmethod
    def compute_matrix():  # pylint: disable=arguments-differ
        """Canonical matrix representation of the CSWAP operator.

        Returns:
            array: canonical matrix

        **Example**

        >>> qml.CSWAP.compute_matrix()
        [[1 0 0 0 0 0 0 0]
         [0 1 0 0 0 0 0 0]
         [0 0 1 0 0 0 0 0]
         [0 0 0 1 0 0 0 0]
         [0 0 0 0 1 0 0 0]
         [0 0 0 0 0 0 1 0]
         [0 0 0 0 0 1 0 0]
         [0 0 0 0 0 0 0 1]]
        """
        return np.array(
            [
                [1, 0, 0, 0, 0, 0, 0, 0],
                [0, 1, 0, 0, 0, 0, 0, 0],
                [0, 0, 1, 0, 0, 0, 0, 0],
                [0, 0, 0, 1, 0, 0, 0, 0],
                [0, 0, 0, 0, 1, 0, 0, 0],
                [0, 0, 0, 0, 0, 0, 1, 0],
                [0, 0, 0, 0, 0, 1, 0, 0],
                [0, 0, 0, 0, 0, 0, 0, 1],
            ]
        )

    @staticmethod
    def compute_decomposition(wires):
        """Compute the decomposition for the specified wires. The decomposition defines an Operator
        as a product of more fundamental gates:

        .. math:: O = O_1 O_2 \dots O_n.

        ``compute_decomposition`` is a static method and can provide the decomposition of a given
        operator without creating a specific instance.
        See also :meth:`~.CSWAP.decomposition`.

        Args:
            wires (Iterable, Wires): Wires that the operator acts on.

        Returns:
            list[Operator]: decomposition into lower level operations

        **Example:**

        >>> qml.CSWAP.compute_decomposition((0,1,2))
        [Toffoli(wires=[0, 2, 1]), Toffoli(wires=[0, 1, 2]), Toffoli(wires=[0, 2, 1])]

        """
        decomp_ops = [
            qml.Toffoli(wires=[wires[0], wires[2], wires[1]]),
            qml.Toffoli(wires=[wires[0], wires[1], wires[2]]),
            qml.Toffoli(wires=[wires[0], wires[2], wires[1]]),
        ]
        return decomp_ops

    def adjoint(self):
        return CSWAP(wires=self.wires)

    @property
    def control_wires(self):
        return Wires(self.wires[0])


class Toffoli(Operation):
    r"""Toffoli(wires)
    Toffoli (controlled-controlled-X) gate.

    .. math::

        Toffoli =
        \begin{pmatrix}
        1 & 0 & 0 & 0 & 0 & 0 & 0 & 0\\
        0 & 1 & 0 & 0 & 0 & 0 & 0 & 0\\
        0 & 0 & 1 & 0 & 0 & 0 & 0 & 0\\
        0 & 0 & 0 & 1 & 0 & 0 & 0 & 0\\
        0 & 0 & 0 & 0 & 1 & 0 & 0 & 0\\
        0 & 0 & 0 & 0 & 0 & 1 & 0 & 0\\
        0 & 0 & 0 & 0 & 0 & 0 & 0 & 1\\
        0 & 0 & 0 & 0 & 0 & 0 & 1 & 0
        \end{pmatrix}

    **Details:**

    * Number of wires: 3
    * Number of parameters: 0

    Args:
        wires (Sequence[int]): the subsystem the gate acts on
    """
    num_wires = 3
    basis = "X"

    @property
    def num_params(self):
        return 0

    def label(self, decimals=None, base_label=None):
        return base_label or "⊕"

    @staticmethod
    def compute_matrix():  # pylint: disable=arguments-differ
        """Canonical matrix representation of the Toffoli operator.

        Returns:
            array: canonical matrix

        **Example**

        >>> qml.Toffoli.compute_matrix()
        [[1 0 0 0 0 0 0 0]
         [0 1 0 0 0 0 0 0]
         [0 0 1 0 0 0 0 0]
         [0 0 0 1 0 0 0 0]
         [0 0 0 0 1 0 0 0]
         [0 0 0 0 0 1 0 0]
         [0 0 0 0 0 0 0 1]
         [0 0 0 0 0 0 1 0]]
        """
        return np.array(
            [
                [1, 0, 0, 0, 0, 0, 0, 0],
                [0, 1, 0, 0, 0, 0, 0, 0],
                [0, 0, 1, 0, 0, 0, 0, 0],
                [0, 0, 0, 1, 0, 0, 0, 0],
                [0, 0, 0, 0, 1, 0, 0, 0],
                [0, 0, 0, 0, 0, 1, 0, 0],
                [0, 0, 0, 0, 0, 0, 0, 1],
                [0, 0, 0, 0, 0, 0, 1, 0],
            ]
        )

    @staticmethod
    def compute_decomposition(wires):
        """Compute the decomposition for the specified wires. The decomposition defines an Operator
        as a product of more fundamental gates:

        .. math:: O = O_1 O_2 \dots O_n.

        ``compute_decomposition`` is a static method and can provide the decomposition of a given
        operator without creating a specific instance.
        See also :meth:`~.Toffoli.decomposition`.

        Args:
            wires (Iterable, Wires): Wires that the operator acts on.

        Returns:
            list[Operator]: decomposition into lower level operations

        **Example:**

        >>> qml.Toffoli.compute_decomposition((0,1,2))
        [Hadamard(wires=[2]),
        CNOT(wires=[1, 2]),
        T.inv(wires=[2]),
        CNOT(wires=[0, 2]),
        T(wires=[2]),
        CNOT(wires=[1, 2]),
        T.inv(wires=[2]),
        CNOT(wires=[0, 2]),
        T(wires=[2]),
        T(wires=[1]),
        CNOT(wires=[0, 1]),
        Hadamard(wires=[2]),
        T(wires=[0]),
        T.inv(wires=[1]),
        CNOT(wires=[0, 1])]

        """
        decomp_ops = [
            Hadamard(wires=wires[2]),
            CNOT(wires=[wires[1], wires[2]]),
            T(wires=wires[2]).inv(),
            CNOT(wires=[wires[0], wires[2]]),
            T(wires=wires[2]),
            CNOT(wires=[wires[1], wires[2]]),
            T(wires=wires[2]).inv(),
            CNOT(wires=[wires[0], wires[2]]),
            T(wires=wires[2]),
            T(wires=wires[1]),
            CNOT(wires=[wires[0], wires[1]]),
            Hadamard(wires=wires[2]),
            T(wires=wires[0]),
            T(wires=wires[1]).inv(),
            CNOT(wires=[wires[0], wires[1]]),
        ]
        return decomp_ops

    def adjoint(self):
        return Toffoli(wires=self.wires)

    @property
    def control_wires(self):
        return Wires(self.wires[:2])


class MultiControlledX(Operation):
    r"""MultiControlledX(control_wires, wires, control_values)
    Apply a Pauli X gate controlled on an arbitrary computational basis state.

    **Details:**

    * Number of wires: Any (the operation can act on any number of wires)
    * Number of parameters: 0
    * Gradient recipe: None

    Args:
        control_wires (Union[Wires, Sequence[int], or int]): the control wire(s)
        wires (Union[Wires or int]): a single target wire the operation acts on
        control_values (str): a string of bits representing the state of the control
            wires to control on (default is the all 1s state)
        work_wires (Union[Wires, Sequence[int], or int]): optional work wires used to decompose
            the operation into a series of Toffoli gates

    .. note::

        If ``MultiControlledX`` is not supported on the targeted device, PennyLane will decompose
        the operation into :class:`~.Toffoli` and/or :class:`~.CNOT` gates. When controlling on
        three or more wires, the Toffoli-based decompositions described in Lemmas 7.2 and 7.3 of
        `Barenco et al. <https://arxiv.org/abs/quant-ph/9503016>`__ will be used. These methods
        require at least one work wire.

        The number of work wires provided determines the decomposition method used and the resulting
        number of Toffoli gates required. When ``MultiControlledX`` is controlling on :math:`n`
        wires:

        #. If at least :math:`n - 2` work wires are provided, the decomposition in Lemma 7.2 will be
           applied using the first :math:`n - 2` work wires.
        #. If fewer than :math:`n - 2` work wires are provided, a combination of Lemmas 7.3 and 7.2
           will be applied using only the first work wire.

        These methods present a tradeoff between qubit number and depth. The method in point 1
        requires fewer Toffoli gates but a greater number of qubits.

        Note that the state of the work wires before and after the decomposition takes place is
        unchanged.

    **Example**

    The ``MultiControlledX`` operation (sometimes called a mixed-polarity
    multi-controlled Toffoli) is a commonly-encountered case of the
    :class:`~.pennylane.ControlledQubitUnitary` operation wherein the applied
    unitary is the Pauli X (NOT) gate. It can be used in the same manner as
    ``ControlledQubitUnitary``, but there is no need to specify a matrix
    argument:

    >>> qml.MultiControlledX(control_wires=[0, 1, 2, 3], wires=4, control_values='1110')

    """
    is_self_inverse = True
    num_wires = AnyWires
    grad_method = None

    # pylint: disable=too-many-arguments
    def __init__(
        self,
        *params,
        control_wires=None,
        wires=None,
        control_values=None,
        work_wires=None,
        do_queue=True,
    ):
        wires = Wires(wires)
        control_wires = Wires(control_wires)
        work_wires = Wires([]) if work_wires is None else Wires(work_wires)

        if len(wires) != 1:
            raise ValueError("MultiControlledX accepts a single target wire.")

        if Wires.shared_wires([wires, work_wires]) or Wires.shared_wires(
            [control_wires, work_wires]
        ):
            raise ValueError("The work wires must be different from the control and target wires")

        if not control_values:
            control_values = "1" * len(control_wires)

        # we do not store this in the hyperparameters,
        # because it influences the implementation of this op,
        # not the transformation itself
        self.work_wires = work_wires

        self._hyperparameters = {
            "target_wire": wires[0],
            "control_wires": control_wires,
            "control_values": control_values,
        }

<<<<<<< HEAD
        self.hyperparameters["work_wires"] = self._work_wires
        self.hyperparameters["control_values"] = self.control_values

        super().__init__(*params, wires=wires, do_queue=do_queue)
=======
        total_wires = control_wires + wires

        super().__init__(wires=total_wires, do_queue=do_queue)
>>>>>>> 22957d11

    @property
    def num_params(self):
        return 0

    # pylint: disable=unused-argument
    @staticmethod
    def compute_matrix(
        control_wires, control_values, target_wire
    ):  # pylint: disable=arguments-differ
        """Canonical matrix representation of the MultiControlledX operator.

        Args:
           control_wires (Iterable): wires to place controls on
           control_values (str): string of bits determining the controls
           target_wire (Iterable): wire that the X gets applied to.

        Returns:
           tensor_like: matrix representation

        **Example**

        >>> qml.MultiControlledX.compute_matrix([0], '1', [1])
        [[1. 0. 0. 0.]
         [0. 1. 0. 0.]
         [0. 0. 0. 1.]
         [0. 0. 1. 0.]]
        >>> qml.MultiControlledX.compute_matrix([1], '0', [0])
        [[0. 1. 0. 0.]
         [1. 0. 0. 0.]
         [0. 0. 1. 0.]
         [0. 0. 0. 1.]]
        """
        if isinstance(control_values, str):
            if len(control_values) != len(control_wires):
                raise ValueError("Length of control bit string must equal number of control wires.")

            # Make sure all values are either 0 or 1
            if any(x not in ["0", "1"] for x in control_values):
                raise ValueError("String of control values can contain only '0' or '1'.")

            control_int = int(control_values, 2)
        else:
            raise ValueError("Alternative control values must be passed as a binary string.")

        padding_left = control_int * 2
        padding_right = 2 ** (len(control_wires) + 1) - 2 - padding_left
        cx = block_diag(np.eye(padding_left), PauliX.compute_matrix(), np.eye(padding_right))
        return cx

    @property
    def control_wires(self):
        return self.hyperparameters["control_wires"]

    def label(self, decimals=None, base_label=None):
        return base_label or "⊕"

    def adjoint(self):
        return MultiControlledX(
            control_wires=self.wires[:-1],
            wires=self.wires[-1],
            control_values=self.hyperparameters["control_values"],
            work_wires=self.work_wires,
        )

    @staticmethod
    def compute_decomposition(
        wires=None,
        work_wires=None,
        control_values=None,
    ):
        """Compute the decomposition for the specified wires. The decomposition defines an Operator
        as a product of more fundamental gates:

        .. math:: O = O_1 O_2 \dots O_n.

        ``compute_decomposition`` is a static method and can provide the decomposition of a given
        operator without creating a specific instance.
        See also :meth:`~.MultiControlledX.decomposition`.

        Args:
            wires (Iterable, Wires): Wires that the operator acts on. Should contain both control wires
                and target wire. Target wire is the last wire in the Iterable.
            work_wires (Wires): optional work wires used to decompose
                the operation into a series of Toffoli gates.
            control_values (str): a string of bits representing the state of the control
                wires to control on (default is the all 1s state)

        Returns:
            list[Operator]: decomposition into lower level operations

        **Example:**

        >>> qml.MultiControlledX.compute_decomposition(wires=[0,1,2,3],control_values="111", work_wires=qml.wires.Wires("aux"))
        [Toffoli(wires=[2, 'aux', 3]),
        Toffoli(wires=[0, 1, 'aux']),
        Toffoli(wires=[2, 'aux', 3]),
        Toffoli(wires=[0, 1, 'aux'])]

        """

<<<<<<< HEAD
        target_wire = wires[~0]
        control_wires = wires[:~0]

        if len(control_wires) > 2 and len(work_wires) == 0:
            raise ValueError(
                f"At least one work wire is required to decompose operation: MultiControlledX"
            )

        flips1 = [
            qml.PauliX(control_wires[i]) for i, val in enumerate(control_values) if val == "0"
        ]

        if len(control_wires) == 1:
            decomp = [qml.CNOT(wires=[control_wires[0], target_wire])]
        elif len(control_wires) == 2:
=======
        control_wires = self.hyperparameters["control_wires"]
        control_values = self.hyperparameters["control_values"]
        target_wire = self.hyperparameters["target_wire"]

        if len(control_wires) > 2 and len(self.work_wires) == 0:
            raise ValueError(f"At least one work wire is required to decompose operation: {self}")

        flips1 = [
            qml.PauliX(self.control_wires[i]) for i, val in enumerate(control_values) if val == "0"
        ]

        if len(self.control_wires) == 1:
            decomp = [qml.CNOT(wires=[control_wires[0], target_wire])]
        elif len(self.control_wires) == 2:
>>>>>>> 22957d11
            decomp = [qml.Toffoli(wires=[*control_wires, target_wire])]
        else:
            num_work_wires_needed = len(control_wires) - 2

<<<<<<< HEAD
            if len(work_wires) >= num_work_wires_needed:
                decomp = MultiControlledX._decomposition_with_many_workers(
                    control_wires, target_wire, work_wires
                )
            else:
                work_wire = work_wires[0]
                decomp = MultiControlledX._decomposition_with_one_worker(
                    control_wires, target_wire, work_wire
                )

        flips2 = [
            qml.PauliX(control_wires[i]) for i, val in enumerate(control_values) if val == "0"
=======
            if len(self.work_wires) >= num_work_wires_needed:
                decomp = self._decomposition_with_many_workers(
                    control_wires, target_wire, self.work_wires
                )
            else:
                work_wire = self.work_wires[0]
                decomp = self._decomposition_with_one_worker(control_wires, target_wire, work_wire)

        flips2 = [
            qml.PauliX(self.control_wires[i]) for i, val in enumerate(control_values) if val == "0"
>>>>>>> 22957d11
        ]

        return flips1 + decomp + flips2

    @staticmethod
    def _decomposition_with_many_workers(control_wires, target_wire, work_wires):
        """Decomposes the multi-controlled PauliX gate using the approach in Lemma 7.2 of
        https://arxiv.org/pdf/quant-ph/9503016.pdf, which requires a suitably large register of
        work wires"""
        num_work_wires_needed = len(control_wires) - 2
        work_wires = work_wires[:num_work_wires_needed]

        work_wires_reversed = list(reversed(work_wires))
        control_wires_reversed = list(reversed(control_wires))

        gates = []

        for i in range(len(work_wires)):
            ctrl1 = control_wires_reversed[i]
            ctrl2 = work_wires_reversed[i]
            t = target_wire if i == 0 else work_wires_reversed[i - 1]
            gates.append(qml.Toffoli(wires=[ctrl1, ctrl2, t]))

        gates.append(qml.Toffoli(wires=[*control_wires[:2], work_wires[0]]))

        for i in reversed(range(len(work_wires))):
            ctrl1 = control_wires_reversed[i]
            ctrl2 = work_wires_reversed[i]
            t = target_wire if i == 0 else work_wires_reversed[i - 1]
            gates.append(qml.Toffoli(wires=[ctrl1, ctrl2, t]))

        for i in range(len(work_wires) - 1):
            ctrl1 = control_wires_reversed[i + 1]
            ctrl2 = work_wires_reversed[i + 1]
            t = work_wires_reversed[i]
            gates.append(qml.Toffoli(wires=[ctrl1, ctrl2, t]))

        gates.append(qml.Toffoli(wires=[*control_wires[:2], work_wires[0]]))

        for i in reversed(range(len(work_wires) - 1)):
            ctrl1 = control_wires_reversed[i + 1]
            ctrl2 = work_wires_reversed[i + 1]
            t = work_wires_reversed[i]
            gates.append(qml.Toffoli(wires=[ctrl1, ctrl2, t]))

        return gates

    @staticmethod
    def _decomposition_with_one_worker(control_wires, target_wire, work_wire):
        """Decomposes the multi-controlled PauliX gate using the approach in Lemma 7.3 of
        https://arxiv.org/pdf/quant-ph/9503016.pdf, which requires a single work wire"""
        tot_wires = len(control_wires) + 2
        partition = int(np.ceil(tot_wires / 2))

        first_part = control_wires[:partition]
        second_part = control_wires[partition:]

        gates = [
            MultiControlledX(
                control_wires=first_part,
                wires=work_wire,
                work_wires=second_part + target_wire,
            ),
            MultiControlledX(
                control_wires=second_part + work_wire,
                wires=target_wire,
                work_wires=first_part,
            ),
            MultiControlledX(
                control_wires=first_part,
                wires=work_wire,
                work_wires=second_part + target_wire,
            ),
            MultiControlledX(
                control_wires=second_part + work_wire,
                wires=target_wire,
                work_wires=first_part,
            ),
        ]

        return gates


class Barrier(Operation):
    r"""Barrier(wires)
    The Barrier operator, used to separate the compilation process into blocks or as a visual tool.

    **Details:**

    * Number of wires: AnyWires
    * Number of parameters: 0

    Args:
        only_visual (bool): True if we do not want it to have an impact on the compilation process. Default is False.
        wires (Sequence[int] or int): the wires the operation acts on
    """
    num_params = 0
    num_wires = AnyWires
    par_domain = None

    def __init__(self, only_visual=False, wires=Wires([]), do_queue=True, id=None):
        self.only_visual = only_visual
        self.hyperparameters["only_visual"] = only_visual
        super().__init__(wires=wires, do_queue=do_queue, id=id)

    @staticmethod
    def compute_decomposition(wires, only_visual=False):
        """Compute the decomposition for the specified wires. The decomposition defines an Operator
        as a product of more fundamental gates:

        .. math:: O = O_1 O_2 \dots O_n.

        ``compute_decomposition`` is a static method and can provide the decomposition of a given
        operator without creating a specific instance.
        See also :meth:`~.Barrier.decomposition`.

        ``Barrier`` decomposes into an empty list for all arguments.

        Args:
            wires (Iterable, Wires): Wires that the operator acts on.
            only_visual (Bool): True if we do not want it to have an impact on the compilation process. Default is False.

        Returns:
            list: decomposition of the Operator into lower level operations

        **Example:**

        >>> qml.Barrier.compute_decomposition(0)
        []

        """
        return []

    def label(self, decimals=None):
        return "||"<|MERGE_RESOLUTION|>--- conflicted
+++ resolved
@@ -1504,27 +1504,12 @@
         if not control_values:
             control_values = "1" * len(control_wires)
 
-        # we do not store this in the hyperparameters,
-        # because it influences the implementation of this op,
-        # not the transformation itself
-        self.work_wires = work_wires
-
-        self._hyperparameters = {
-            "target_wire": wires[0],
-            "control_wires": control_wires,
-            "control_values": control_values,
-        }
-
-<<<<<<< HEAD
-        self.hyperparameters["work_wires"] = self._work_wires
-        self.hyperparameters["control_values"] = self.control_values
-
-        super().__init__(*params, wires=wires, do_queue=do_queue)
-=======
+        self.hyperparameters["work_wires"] = work_wires
+        self.hyperparameters["control_values"] = control_values
+    
         total_wires = control_wires + wires
 
         super().__init__(wires=total_wires, do_queue=do_queue)
->>>>>>> 22957d11
 
     @property
     def num_params(self):
@@ -1533,14 +1518,16 @@
     # pylint: disable=unused-argument
     @staticmethod
     def compute_matrix(
-        control_wires, control_values, target_wire
+        wires, control_values=None, work_wires=None
     ):  # pylint: disable=arguments-differ
         """Canonical matrix representation of the MultiControlledX operator.
 
         Args:
-           control_wires (Iterable): wires to place controls on
+           wires (Iterable, Wires): Wires that the operator acts on. Should contain both control wires
+                and target wire. Target wire is the last wire in the Iterable.
+           work_wires (Wires): optional work wires used to decompose
+                the operation into a series of Toffoli gates.
            control_values (str): string of bits determining the controls
-           target_wire (Iterable): wire that the X gets applied to.
 
         Returns:
            tensor_like: matrix representation
@@ -1558,6 +1545,11 @@
          [0. 0. 1. 0.]
          [0. 0. 0. 1.]]
         """
+        control_wires = wires[:~0]
+        
+        if control_values is None:
+            control_values = "1" * len(control_wires)
+ 
         if isinstance(control_values, str):
             if len(control_values) != len(control_wires):
                 raise ValueError("Length of control bit string must equal number of control wires.")
@@ -1577,7 +1569,7 @@
 
     @property
     def control_wires(self):
-        return self.hyperparameters["control_wires"]
+        return self.wires[:~0]
 
     def label(self, decimals=None, base_label=None):
         return base_label or "⊕"
@@ -1626,7 +1618,6 @@
 
         """
 
-<<<<<<< HEAD
         target_wire = wires[~0]
         control_wires = wires[:~0]
 
@@ -1642,27 +1633,12 @@
         if len(control_wires) == 1:
             decomp = [qml.CNOT(wires=[control_wires[0], target_wire])]
         elif len(control_wires) == 2:
-=======
-        control_wires = self.hyperparameters["control_wires"]
-        control_values = self.hyperparameters["control_values"]
-        target_wire = self.hyperparameters["target_wire"]
-
-        if len(control_wires) > 2 and len(self.work_wires) == 0:
-            raise ValueError(f"At least one work wire is required to decompose operation: {self}")
-
-        flips1 = [
-            qml.PauliX(self.control_wires[i]) for i, val in enumerate(control_values) if val == "0"
-        ]
-
-        if len(self.control_wires) == 1:
-            decomp = [qml.CNOT(wires=[control_wires[0], target_wire])]
-        elif len(self.control_wires) == 2:
->>>>>>> 22957d11
+
             decomp = [qml.Toffoli(wires=[*control_wires, target_wire])]
         else:
             num_work_wires_needed = len(control_wires) - 2
 
-<<<<<<< HEAD
+
             if len(work_wires) >= num_work_wires_needed:
                 decomp = MultiControlledX._decomposition_with_many_workers(
                     control_wires, target_wire, work_wires
@@ -1675,18 +1651,6 @@
 
         flips2 = [
             qml.PauliX(control_wires[i]) for i, val in enumerate(control_values) if val == "0"
-=======
-            if len(self.work_wires) >= num_work_wires_needed:
-                decomp = self._decomposition_with_many_workers(
-                    control_wires, target_wire, self.work_wires
-                )
-            else:
-                work_wire = self.work_wires[0]
-                decomp = self._decomposition_with_one_worker(control_wires, target_wire, work_wire)
-
-        flips2 = [
-            qml.PauliX(self.control_wires[i]) for i, val in enumerate(control_values) if val == "0"
->>>>>>> 22957d11
         ]
 
         return flips1 + decomp + flips2
