--- conflicted
+++ resolved
@@ -23,10 +23,9 @@
 from .adjoint_class import Adjoint
 from .adjoint_constructor import adjoint
 
-<<<<<<< HEAD
 from .controlled_class import Controlled
-=======
+
 from .control import ctrl, ControlledOperation
->>>>>>> 6c81c07b
+
 
 from .pow_class import Pow