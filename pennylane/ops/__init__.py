--- conflicted
+++ resolved
@@ -22,12 +22,8 @@
 from .cv import *
 from .qubit import *
 from .channel import *
-<<<<<<< HEAD
-from .arithmetic import *
-=======
 from .op_math import *
 from .qutrit import *
->>>>>>> 1feab6e3
 
 from .cv import __all__ as _cv__all__
 from .cv import ops as _cv__ops__
