name: Tests
on:
  push:
    branches:
      - master
  pull_request:


env:
  TF_VERSION: 2.6.0
  TORCH_VERSION: 1.10.0+cpu
  COVERAGE_FLAGS: "--cov=pennylane --cov-report=term-missing --cov-report=xml --no-flaky-report -p no:warnings --tb=native"


jobs:
  core-and-interface-tests:
    runs-on: ubuntu-latest

    strategy:
      matrix:
        config:
          - {python-version: 3.7, suite: 'torch'}
          - {python-version: 3.7, suite: 'tf'}
          - {python-version: 3.8, suite: 'tf'}
          - {python-version: 3.8, suite: 'torch'}
          - {python-version: 3.8, suite: 'jax'}
          - {python-version: 3.7, suite: 'autograd'}
          - {python-version: 3.8, suite: 'autograd'}
          - {python-version: 3.9, suite: 'autograd'}
          - {python-version: '3.10', suite: 'autograd'}
          - {python-version: 3.7, suite: 'core'}
          - {python-version: 3.8, suite: 'core'}
          - {python-version: 3.9, suite: 'core'}
          - {python-version: '3.10', suite: 'core'}

    env:
      SUITE: ${{ matrix.config.suite }}

    steps:
      - name: Cancel Previous Runs
        uses: styfle/cancel-workflow-action@0.4.1
        with:
          access_token: ${{ github.token }}

      - uses: actions/checkout@v2
        with:
          fetch-depth: 2

      - name: Set up Python
        uses: actions/setup-python@v2
        with:
          python-version: ${{ matrix.config.python-version }}

      - name: Install dependencies
        run: |
          python -m pip install --upgrade pip && pip install wheel --upgrade
          pip install -r requirements-ci.txt --upgrade
          pip install -r requirements-dev.txt --upgrade

      - name: Conditionally install PyTorch
        if: matrix.config.suite == 'torch'
        run: pip3 install torch==$TORCH_VERSION -f https://download.pytorch.org/whl/torch_stable.html

      - name: Conditionally install TensorFlow
        if: matrix.config.suite == 'tf'
        run: pip3 install tensorflow~=$TF_VERSION keras~=$TF_VERSION

      # Jax releases new version very frequently, so we should always build
      # to the latest release. We can always fix a version later if it breaks.
      - name: Conditionally install JAX
        if: matrix.config.suite == 'jax'
        run: pip3 install jax jaxlib

      - name: Install PennyLane
        run: |
<<<<<<< HEAD
          pip install -r requirements-ci.txt
          python -m build --wheel . 
=======
          python setup.py bdist_wheel
>>>>>>> ef3ececa
          pip install dist/PennyLane*.whl

      - name: Install Lightning-master
        run: python -m pip install -i https://test.pypi.org/simple/ PennyLane-Lightning --pre --upgrade

      - name: Run tests
        run: python -m pytest tests --cov=pennylane $COVERAGE_FLAGS -m "$SUITE" -n auto

      - name: Adjust coverage file for Codecov
        run: bash <(sed -i 's/filename=\"/filename=\"pennylane\//g' coverage.xml)

      - name: Upload coverage to Codecov
        uses: codecov/codecov-action@v3
        with:
          file: ./coverage.xml

  all-interfaces-tests:
    runs-on: ubuntu-latest

    steps:
      - name: Cancel Previous Runs
        uses: styfle/cancel-workflow-action@0.4.1
        with:
          access_token: ${{ github.token }}

      - uses: actions/checkout@v2
        with:
          fetch-depth: 2

      - name: Set up Python
        uses: actions/setup-python@v2
        with:
          python-version: 3.8

      - name: Install dependencies
        run: |
          python -m pip install --upgrade pip && pip install wheel --upgrade
          pip install -r requirements-ci.txt --upgrade
          pip install -r requirements-dev.txt --upgrade

      - name: Install PyTorch
        run: pip3 install torch==$TORCH_VERSION -f https://download.pytorch.org/whl/torch_stable.html

      - name: Install TensorFlow
        run: pip3 install tensorflow~=$TF_VERSION keras~=$TF_VERSION

      - name: Install JAX
        run: pip3 install jax jaxlib

      - name: Install PennyLane
        run: |
<<<<<<< HEAD
          pip install -r requirements-ci.txt
          python -m build --wheel . 
=======
          python setup.py bdist_wheel
>>>>>>> ef3ececa
          pip install dist/PennyLane*.whl

      - name: Run tests
        run: |
          python -m pytest tests --cov=pennylane $COVERAGE_FLAGS -m all_interfaces -n auto

      - name: Adjust coverage file for Codecov
        run: bash <(sed -i 's/filename=\"/filename=\"pennylane\//g' coverage.xml)

      - name: Upload coverage to Codecov
        uses: codecov/codecov-action@v3
        with:
          file: ./coverage.xml

  qcut:
    runs-on: ubuntu-latest

    steps:
      - name: Cancel Previous Runs
        uses: styfle/cancel-workflow-action@0.4.1
        with:
          access_token: ${{ github.token }}

      - uses: actions/checkout@v2
        with:
          fetch-depth: 2

      - name: Set up Python
        uses: actions/setup-python@v2
        with:
          python-version: 3.8

      - name: Install dependencies
        run: |
          python -m pip install --upgrade pip && pip install wheel --upgrade
          pip install -r requirements-ci.txt --upgrade
          pip install -r requirements-dev.txt --upgrade

      - name: Install PyTorch
        run: pip3 install torch==$TORCH_VERSION -f https://download.pytorch.org/whl/torch_stable.html

      - name: Install TensorFlow
        run: pip3 install tensorflow~=$TF_VERSION keras~=$TF_VERSION

      - name: Install JAX
        run: pip3 install jax jaxlib

      - name: Install KaHyPar
        run: pip3 install kahypar==1.1.7

      - name: Install PennyLane
        run: |
<<<<<<< HEAD
          pip install -r requirements-ci.txt
          python -m build --wheel . 
=======
          python setup.py bdist_wheel
>>>>>>> ef3ececa
          pip install dist/PennyLane*.whl

      - name: Run tests
        run: |
          python -m pytest tests --cov=pennylane $COVERAGE_FLAGS -m qcut -n auto

      - name: Adjust coverage file for Codecov
        run: bash <(sed -i 's/filename=\"/filename=\"pennylane\//g' coverage.xml)

      - name: Upload coverage to Codecov
        uses: codecov/codecov-action@v3
        with:
          file: ./coverage.xml

  qchem:
    runs-on: ubuntu-latest

    steps:
      - name: Cancel Previous Runs
        uses: styfle/cancel-workflow-action@0.4.1
        with:
          access_token: ${{ github.token }}

      - uses: actions/checkout@v2
        with:
          fetch-depth: 2

      - name: Set up Python
        uses: actions/setup-python@v2
        with:
          # Based on previous experience, PySCF installation might fail or take
          # longer time with some python versions
          python-version: 3.9

      - name: Install dependencies
        run: |
          python -m pip install --upgrade pip && pip install wheel --upgrade
          pip install -r requirements-ci.txt --upgrade
          pip install -r requirements-dev.txt --upgrade

      - name: Install openfermionpyscf
        run: pip3 install openfermionpyscf

      - name: Install PennyLane
        run: |
<<<<<<< HEAD
          pip install -r requirements-ci.txt
          python -m build --wheel . 
=======
          python setup.py bdist_wheel
>>>>>>> ef3ececa
          pip install dist/PennyLane*.whl

      - name: Run tests
        run: |
          python -m pytest tests --cov=pennylane $COVERAGE_FLAGS -m qchem -n auto

      - name: Adjust coverage file for Codecov
        run: bash <(sed -i 's/filename=\"/filename=\"pennylane\//g' coverage.xml)

      - name: Upload coverage to Codecov
        uses: codecov/codecov-action@v3
        with:
          file: ./coverage.xml

  device-tests:
    runs-on: ubuntu-latest

    strategy:
      matrix:
        config:
          - {device: "default.qubit", shots: None}
          - {device: "default.qubit", shots: 10000}
          # - {device: "default.qubit.tf", shots: None}
          - {device: "default.qubit.autograd", shots: None}
          - {device: "default.mixed", shots: None}

    steps:
      - name: Cancel Previous Runs
        uses: styfle/cancel-workflow-action@0.4.1
        with:
          access_token: ${{ github.token }}

      - uses: actions/checkout@v2
        with:
          fetch-depth: 2

      - name: Set up Python
        uses: actions/setup-python@v2
        with:
          python-version: 3.8

      - name: Install dependencies
        run: |
          python -m pip install --upgrade pip && pip install wheel --upgrade
          pip install -r requirements-ci.txt --upgrade
          pip install -r requirements-dev.txt --upgrade

      - name: Conditionally install PyTorch
        if: contains(matrix.config.device, 'torch')
        run: pip3 install torch==$TORCH_VERSION -f https://download.pytorch.org/whl/torch_stable.html

      - name: Conditionally install TensorFlow
        if: contains(matrix.config.device, 'tf')
        run: pip3 install tensorflow~=$TF_VERSION

      - name: Conditionally install Jax
        if: contains(matrix.config.device, 'jax')
        run: pip3 install jax jaxlib

      - name: Install PennyLane
        run: |
<<<<<<< HEAD
          pip install -r requirements-ci.txt
          python -m build --wheel . 
=======
          python setup.py bdist_wheel
>>>>>>> ef3ececa
          pip install dist/PennyLane*.whl

      - name: Run tests
        run: |
          python -m pytest pennylane/devices/tests \
            --device=${{ matrix.config.device }} \
            --shots=${{ matrix.config.shots }} \
            --cov=pennylane $COVERAGE_FLAGS

      - name: Adjust coverage file for Codecov
        run: bash <(sed -i 's/filename=\"/filename=\"pennylane\//g' coverage.xml)

      - name: Upload coverage to Codecov
        uses: codecov/codecov-action@v3
        with:
          file: ./coverage.xml
<|MERGE_RESOLUTION|>--- conflicted
+++ resolved
@@ -1,330 +1,306 @@
-name: Tests
-on:
-  push:
-    branches:
-      - master
-  pull_request:
-
-
-env:
-  TF_VERSION: 2.6.0
-  TORCH_VERSION: 1.10.0+cpu
-  COVERAGE_FLAGS: "--cov=pennylane --cov-report=term-missing --cov-report=xml --no-flaky-report -p no:warnings --tb=native"
-
-
-jobs:
-  core-and-interface-tests:
-    runs-on: ubuntu-latest
-
-    strategy:
-      matrix:
-        config:
-          - {python-version: 3.7, suite: 'torch'}
-          - {python-version: 3.7, suite: 'tf'}
-          - {python-version: 3.8, suite: 'tf'}
-          - {python-version: 3.8, suite: 'torch'}
-          - {python-version: 3.8, suite: 'jax'}
-          - {python-version: 3.7, suite: 'autograd'}
-          - {python-version: 3.8, suite: 'autograd'}
-          - {python-version: 3.9, suite: 'autograd'}
-          - {python-version: '3.10', suite: 'autograd'}
-          - {python-version: 3.7, suite: 'core'}
-          - {python-version: 3.8, suite: 'core'}
-          - {python-version: 3.9, suite: 'core'}
-          - {python-version: '3.10', suite: 'core'}
-
-    env:
-      SUITE: ${{ matrix.config.suite }}
-
-    steps:
-      - name: Cancel Previous Runs
-        uses: styfle/cancel-workflow-action@0.4.1
-        with:
-          access_token: ${{ github.token }}
-
-      - uses: actions/checkout@v2
-        with:
-          fetch-depth: 2
-
-      - name: Set up Python
-        uses: actions/setup-python@v2
-        with:
-          python-version: ${{ matrix.config.python-version }}
-
-      - name: Install dependencies
-        run: |
-          python -m pip install --upgrade pip && pip install wheel --upgrade
-          pip install -r requirements-ci.txt --upgrade
-          pip install -r requirements-dev.txt --upgrade
-
-      - name: Conditionally install PyTorch
-        if: matrix.config.suite == 'torch'
-        run: pip3 install torch==$TORCH_VERSION -f https://download.pytorch.org/whl/torch_stable.html
-
-      - name: Conditionally install TensorFlow
-        if: matrix.config.suite == 'tf'
-        run: pip3 install tensorflow~=$TF_VERSION keras~=$TF_VERSION
-
-      # Jax releases new version very frequently, so we should always build
-      # to the latest release. We can always fix a version later if it breaks.
-      - name: Conditionally install JAX
-        if: matrix.config.suite == 'jax'
-        run: pip3 install jax jaxlib
-
-      - name: Install PennyLane
-        run: |
-<<<<<<< HEAD
-          pip install -r requirements-ci.txt
-          python -m build --wheel . 
-=======
-          python setup.py bdist_wheel
->>>>>>> ef3ececa
-          pip install dist/PennyLane*.whl
-
-      - name: Install Lightning-master
-        run: python -m pip install -i https://test.pypi.org/simple/ PennyLane-Lightning --pre --upgrade
-
-      - name: Run tests
-        run: python -m pytest tests --cov=pennylane $COVERAGE_FLAGS -m "$SUITE" -n auto
-
-      - name: Adjust coverage file for Codecov
-        run: bash <(sed -i 's/filename=\"/filename=\"pennylane\//g' coverage.xml)
-
-      - name: Upload coverage to Codecov
-        uses: codecov/codecov-action@v3
-        with:
-          file: ./coverage.xml
-
-  all-interfaces-tests:
-    runs-on: ubuntu-latest
-
-    steps:
-      - name: Cancel Previous Runs
-        uses: styfle/cancel-workflow-action@0.4.1
-        with:
-          access_token: ${{ github.token }}
-
-      - uses: actions/checkout@v2
-        with:
-          fetch-depth: 2
-
-      - name: Set up Python
-        uses: actions/setup-python@v2
-        with:
-          python-version: 3.8
-
-      - name: Install dependencies
-        run: |
-          python -m pip install --upgrade pip && pip install wheel --upgrade
-          pip install -r requirements-ci.txt --upgrade
-          pip install -r requirements-dev.txt --upgrade
-
-      - name: Install PyTorch
-        run: pip3 install torch==$TORCH_VERSION -f https://download.pytorch.org/whl/torch_stable.html
-
-      - name: Install TensorFlow
-        run: pip3 install tensorflow~=$TF_VERSION keras~=$TF_VERSION
-
-      - name: Install JAX
-        run: pip3 install jax jaxlib
-
-      - name: Install PennyLane
-        run: |
-<<<<<<< HEAD
-          pip install -r requirements-ci.txt
-          python -m build --wheel . 
-=======
-          python setup.py bdist_wheel
->>>>>>> ef3ececa
-          pip install dist/PennyLane*.whl
-
-      - name: Run tests
-        run: |
-          python -m pytest tests --cov=pennylane $COVERAGE_FLAGS -m all_interfaces -n auto
-
-      - name: Adjust coverage file for Codecov
-        run: bash <(sed -i 's/filename=\"/filename=\"pennylane\//g' coverage.xml)
-
-      - name: Upload coverage to Codecov
-        uses: codecov/codecov-action@v3
-        with:
-          file: ./coverage.xml
-
-  qcut:
-    runs-on: ubuntu-latest
-
-    steps:
-      - name: Cancel Previous Runs
-        uses: styfle/cancel-workflow-action@0.4.1
-        with:
-          access_token: ${{ github.token }}
-
-      - uses: actions/checkout@v2
-        with:
-          fetch-depth: 2
-
-      - name: Set up Python
-        uses: actions/setup-python@v2
-        with:
-          python-version: 3.8
-
-      - name: Install dependencies
-        run: |
-          python -m pip install --upgrade pip && pip install wheel --upgrade
-          pip install -r requirements-ci.txt --upgrade
-          pip install -r requirements-dev.txt --upgrade
-
-      - name: Install PyTorch
-        run: pip3 install torch==$TORCH_VERSION -f https://download.pytorch.org/whl/torch_stable.html
-
-      - name: Install TensorFlow
-        run: pip3 install tensorflow~=$TF_VERSION keras~=$TF_VERSION
-
-      - name: Install JAX
-        run: pip3 install jax jaxlib
-
-      - name: Install KaHyPar
-        run: pip3 install kahypar==1.1.7
-
-      - name: Install PennyLane
-        run: |
-<<<<<<< HEAD
-          pip install -r requirements-ci.txt
-          python -m build --wheel . 
-=======
-          python setup.py bdist_wheel
->>>>>>> ef3ececa
-          pip install dist/PennyLane*.whl
-
-      - name: Run tests
-        run: |
-          python -m pytest tests --cov=pennylane $COVERAGE_FLAGS -m qcut -n auto
-
-      - name: Adjust coverage file for Codecov
-        run: bash <(sed -i 's/filename=\"/filename=\"pennylane\//g' coverage.xml)
-
-      - name: Upload coverage to Codecov
-        uses: codecov/codecov-action@v3
-        with:
-          file: ./coverage.xml
-
-  qchem:
-    runs-on: ubuntu-latest
-
-    steps:
-      - name: Cancel Previous Runs
-        uses: styfle/cancel-workflow-action@0.4.1
-        with:
-          access_token: ${{ github.token }}
-
-      - uses: actions/checkout@v2
-        with:
-          fetch-depth: 2
-
-      - name: Set up Python
-        uses: actions/setup-python@v2
-        with:
-          # Based on previous experience, PySCF installation might fail or take
-          # longer time with some python versions
-          python-version: 3.9
-
-      - name: Install dependencies
-        run: |
-          python -m pip install --upgrade pip && pip install wheel --upgrade
-          pip install -r requirements-ci.txt --upgrade
-          pip install -r requirements-dev.txt --upgrade
-
-      - name: Install openfermionpyscf
-        run: pip3 install openfermionpyscf
-
-      - name: Install PennyLane
-        run: |
-<<<<<<< HEAD
-          pip install -r requirements-ci.txt
-          python -m build --wheel . 
-=======
-          python setup.py bdist_wheel
->>>>>>> ef3ececa
-          pip install dist/PennyLane*.whl
-
-      - name: Run tests
-        run: |
-          python -m pytest tests --cov=pennylane $COVERAGE_FLAGS -m qchem -n auto
-
-      - name: Adjust coverage file for Codecov
-        run: bash <(sed -i 's/filename=\"/filename=\"pennylane\//g' coverage.xml)
-
-      - name: Upload coverage to Codecov
-        uses: codecov/codecov-action@v3
-        with:
-          file: ./coverage.xml
-
-  device-tests:
-    runs-on: ubuntu-latest
-
-    strategy:
-      matrix:
-        config:
-          - {device: "default.qubit", shots: None}
-          - {device: "default.qubit", shots: 10000}
-          # - {device: "default.qubit.tf", shots: None}
-          - {device: "default.qubit.autograd", shots: None}
-          - {device: "default.mixed", shots: None}
-
-    steps:
-      - name: Cancel Previous Runs
-        uses: styfle/cancel-workflow-action@0.4.1
-        with:
-          access_token: ${{ github.token }}
-
-      - uses: actions/checkout@v2
-        with:
-          fetch-depth: 2
-
-      - name: Set up Python
-        uses: actions/setup-python@v2
-        with:
-          python-version: 3.8
-
-      - name: Install dependencies
-        run: |
-          python -m pip install --upgrade pip && pip install wheel --upgrade
-          pip install -r requirements-ci.txt --upgrade
-          pip install -r requirements-dev.txt --upgrade
-
-      - name: Conditionally install PyTorch
-        if: contains(matrix.config.device, 'torch')
-        run: pip3 install torch==$TORCH_VERSION -f https://download.pytorch.org/whl/torch_stable.html
-
-      - name: Conditionally install TensorFlow
-        if: contains(matrix.config.device, 'tf')
-        run: pip3 install tensorflow~=$TF_VERSION
-
-      - name: Conditionally install Jax
-        if: contains(matrix.config.device, 'jax')
-        run: pip3 install jax jaxlib
-
-      - name: Install PennyLane
-        run: |
-<<<<<<< HEAD
-          pip install -r requirements-ci.txt
-          python -m build --wheel . 
-=======
-          python setup.py bdist_wheel
->>>>>>> ef3ececa
-          pip install dist/PennyLane*.whl
-
-      - name: Run tests
-        run: |
-          python -m pytest pennylane/devices/tests \
-            --device=${{ matrix.config.device }} \
-            --shots=${{ matrix.config.shots }} \
-            --cov=pennylane $COVERAGE_FLAGS
-
-      - name: Adjust coverage file for Codecov
-        run: bash <(sed -i 's/filename=\"/filename=\"pennylane\//g' coverage.xml)
-
-      - name: Upload coverage to Codecov
-        uses: codecov/codecov-action@v3
-        with:
-          file: ./coverage.xml
+name: Tests
+on:
+  push:
+    branches:
+      - master
+  pull_request:
+
+
+env:
+  TF_VERSION: 2.6.0
+  TORCH_VERSION: 1.10.0+cpu
+  COVERAGE_FLAGS: "--cov=pennylane --cov-report=term-missing --cov-report=xml --no-flaky-report -p no:warnings --tb=native"
+
+
+jobs:
+  core-and-interface-tests:
+    runs-on: ubuntu-latest
+
+    strategy:
+      matrix:
+        config:
+          - {python-version: 3.7, suite: 'torch'}
+          - {python-version: 3.7, suite: 'tf'}
+          - {python-version: 3.8, suite: 'tf'}
+          - {python-version: 3.8, suite: 'torch'}
+          - {python-version: 3.8, suite: 'jax'}
+          - {python-version: 3.7, suite: 'autograd'}
+          - {python-version: 3.8, suite: 'autograd'}
+          - {python-version: 3.9, suite: 'autograd'}
+          - {python-version: '3.10', suite: 'autograd'}
+          - {python-version: 3.7, suite: 'core'}
+          - {python-version: 3.8, suite: 'core'}
+          - {python-version: 3.9, suite: 'core'}
+          - {python-version: '3.10', suite: 'core'}
+
+    env:
+      SUITE: ${{ matrix.config.suite }}
+
+    steps:
+      - name: Cancel Previous Runs
+        uses: styfle/cancel-workflow-action@0.4.1
+        with:
+          access_token: ${{ github.token }}
+
+      - uses: actions/checkout@v2
+        with:
+          fetch-depth: 2
+
+      - name: Set up Python
+        uses: actions/setup-python@v2
+        with:
+          python-version: ${{ matrix.config.python-version }}
+
+      - name: Install dependencies
+        run: |
+          python -m pip install --upgrade pip && pip install wheel --upgrade
+          pip install -r requirements-ci.txt --upgrade
+          pip install -r requirements-dev.txt --upgrade
+
+      - name: Conditionally install PyTorch
+        if: matrix.config.suite == 'torch'
+        run: pip3 install torch==$TORCH_VERSION -f https://download.pytorch.org/whl/torch_stable.html
+
+      - name: Conditionally install TensorFlow
+        if: matrix.config.suite == 'tf'
+        run: pip3 install tensorflow~=$TF_VERSION keras~=$TF_VERSION
+
+      # Jax releases new version very frequently, so we should always build
+      # to the latest release. We can always fix a version later if it breaks.
+      - name: Conditionally install JAX
+        if: matrix.config.suite == 'jax'
+        run: pip3 install jax jaxlib
+
+      - name: Install PennyLane
+        run: |
+          python -m build --wheel . 
+          pip install dist/PennyLane*.whl
+
+      - name: Install Lightning-master
+        run: python -m pip install -i https://test.pypi.org/simple/ PennyLane-Lightning --pre --upgrade
+
+      - name: Run tests
+        run: python -m pytest tests --cov=pennylane $COVERAGE_FLAGS -m "$SUITE" -n auto
+
+      - name: Adjust coverage file for Codecov
+        run: bash <(sed -i 's/filename=\"/filename=\"pennylane\//g' coverage.xml)
+
+      - name: Upload coverage to Codecov
+        uses: codecov/codecov-action@v3
+        with:
+          file: ./coverage.xml
+
+  all-interfaces-tests:
+    runs-on: ubuntu-latest
+
+    steps:
+      - name: Cancel Previous Runs
+        uses: styfle/cancel-workflow-action@0.4.1
+        with:
+          access_token: ${{ github.token }}
+
+      - uses: actions/checkout@v2
+        with:
+          fetch-depth: 2
+
+      - name: Set up Python
+        uses: actions/setup-python@v2
+        with:
+          python-version: 3.8
+
+      - name: Install dependencies
+        run: |
+          python -m pip install --upgrade pip && pip install wheel --upgrade
+          pip install -r requirements-ci.txt --upgrade
+          pip install -r requirements-dev.txt --upgrade
+
+      - name: Install PyTorch
+        run: pip3 install torch==$TORCH_VERSION -f https://download.pytorch.org/whl/torch_stable.html
+
+      - name: Install TensorFlow
+        run: pip3 install tensorflow~=$TF_VERSION keras~=$TF_VERSION
+
+      - name: Install JAX
+        run: pip3 install jax jaxlib
+
+      - name: Install PennyLane
+        run: |
+          pip install -r requirements-ci.txt
+          python -m build --wheel . 
+          pip install dist/PennyLane*.whl
+
+      - name: Run tests
+        run: |
+          python -m pytest tests --cov=pennylane $COVERAGE_FLAGS -m all_interfaces -n auto
+
+      - name: Adjust coverage file for Codecov
+        run: bash <(sed -i 's/filename=\"/filename=\"pennylane\//g' coverage.xml)
+
+      - name: Upload coverage to Codecov
+        uses: codecov/codecov-action@v3
+        with:
+          file: ./coverage.xml
+
+  qcut:
+    runs-on: ubuntu-latest
+
+    steps:
+      - name: Cancel Previous Runs
+        uses: styfle/cancel-workflow-action@0.4.1
+        with:
+          access_token: ${{ github.token }}
+
+      - uses: actions/checkout@v2
+        with:
+          fetch-depth: 2
+
+      - name: Set up Python
+        uses: actions/setup-python@v2
+        with:
+          python-version: 3.8
+
+      - name: Install dependencies
+        run: |
+          python -m pip install --upgrade pip && pip install wheel --upgrade
+          pip install -r requirements-ci.txt --upgrade
+          pip install -r requirements-dev.txt --upgrade
+
+      - name: Install PyTorch
+        run: pip3 install torch==$TORCH_VERSION -f https://download.pytorch.org/whl/torch_stable.html
+
+      - name: Install TensorFlow
+        run: pip3 install tensorflow~=$TF_VERSION keras~=$TF_VERSION
+
+      - name: Install JAX
+        run: pip3 install jax jaxlib
+
+      - name: Install KaHyPar
+        run: pip3 install kahypar==1.1.7
+
+      - name: Install PennyLane
+        run: |
+          python -m build --wheel . 
+          pip install dist/PennyLane*.whl
+
+      - name: Run tests
+        run: |
+          python -m pytest tests --cov=pennylane $COVERAGE_FLAGS -m qcut -n auto
+
+      - name: Adjust coverage file for Codecov
+        run: bash <(sed -i 's/filename=\"/filename=\"pennylane\//g' coverage.xml)
+
+      - name: Upload coverage to Codecov
+        uses: codecov/codecov-action@v3
+        with:
+          file: ./coverage.xml
+
+  qchem:
+    runs-on: ubuntu-latest
+
+    steps:
+      - name: Cancel Previous Runs
+        uses: styfle/cancel-workflow-action@0.4.1
+        with:
+          access_token: ${{ github.token }}
+
+      - uses: actions/checkout@v2
+        with:
+          fetch-depth: 2
+
+      - name: Set up Python
+        uses: actions/setup-python@v2
+        with:
+          # Based on previous experience, PySCF installation might fail or take
+          # longer time with some python versions
+          python-version: 3.9
+
+      - name: Install dependencies
+        run: |
+          python -m pip install --upgrade pip && pip install wheel --upgrade
+          pip install -r requirements-ci.txt --upgrade
+          pip install -r requirements-dev.txt --upgrade
+
+      - name: Install openfermionpyscf
+        run: pip3 install openfermionpyscf
+
+      - name: Install PennyLane
+        run: |
+          python -m build --wheel . 
+          pip install dist/PennyLane*.whl
+
+      - name: Run tests
+        run: |
+          python -m pytest tests --cov=pennylane $COVERAGE_FLAGS -m qchem -n auto
+
+      - name: Adjust coverage file for Codecov
+        run: bash <(sed -i 's/filename=\"/filename=\"pennylane\//g' coverage.xml)
+
+      - name: Upload coverage to Codecov
+        uses: codecov/codecov-action@v3
+        with:
+          file: ./coverage.xml
+
+  device-tests:
+    runs-on: ubuntu-latest
+
+    strategy:
+      matrix:
+        config:
+          - {device: "default.qubit", shots: None}
+          - {device: "default.qubit", shots: 10000}
+          # - {device: "default.qubit.tf", shots: None}
+          - {device: "default.qubit.autograd", shots: None}
+          - {device: "default.mixed", shots: None}
+
+    steps:
+      - name: Cancel Previous Runs
+        uses: styfle/cancel-workflow-action@0.4.1
+        with:
+          access_token: ${{ github.token }}
+
+      - uses: actions/checkout@v2
+        with:
+          fetch-depth: 2
+
+      - name: Set up Python
+        uses: actions/setup-python@v2
+        with:
+          python-version: 3.8
+
+      - name: Install dependencies
+        run: |
+          python -m pip install --upgrade pip && pip install wheel --upgrade
+          pip install -r requirements-ci.txt --upgrade
+          pip install -r requirements-dev.txt --upgrade
+
+      - name: Conditionally install PyTorch
+        if: contains(matrix.config.device, 'torch')
+        run: pip3 install torch==$TORCH_VERSION -f https://download.pytorch.org/whl/torch_stable.html
+
+      - name: Conditionally install TensorFlow
+        if: contains(matrix.config.device, 'tf')
+        run: pip3 install tensorflow~=$TF_VERSION
+
+      - name: Conditionally install Jax
+        if: contains(matrix.config.device, 'jax')
+        run: pip3 install jax jaxlib
+
+      - name: Install PennyLane
+        run: |
+          python -m build --wheel . 
+          pip install dist/PennyLane*.whl
+
+      - name: Run tests
+        run: |
+          python -m pytest pennylane/devices/tests \
+            --device=${{ matrix.config.device }} \
+            --shots=${{ matrix.config.shots }} \
+            --cov=pennylane $COVERAGE_FLAGS
+
+      - name: Adjust coverage file for Codecov
+        run: bash <(sed -i 's/filename=\"/filename=\"pennylane\//g' coverage.xml)
+
+      - name: Upload coverage to Codecov
+        uses: codecov/codecov-action@v3
+        with:
+          file: ./coverage.xml