--- conflicted
+++ resolved
@@ -489,7 +489,6 @@
 
 <h3>Improvements</h3>
 
-<<<<<<< HEAD
 * The `group_observables` transform is now differentiable.
   [(#1483)](https://github.com/PennyLaneAI/pennylane/pull/1483)
  
@@ -522,11 +521,7 @@
 
 * The tape does not verify any more that all Observables have owners in the annotated queue.
   [(#1505)](https://github.com/PennyLaneAI/pennylane/pull/1505)
-  
-=======
-* The tape does not verify any more that all Observables have owners in the annotated queue.
-  [(#1505)](https://github.com/PennyLaneAI/pennylane/pull/1505)
->>>>>>> 459b5cd9
+
   This allows manipulation of Observables inside a tape context. An example is 
   `expval(Tensor(qml.PauliX(0), qml.Identity(1)).prune())` which makes the expval an owner 
   of the pruned tensor and its constituent observables, but leaves the original tensor in 
