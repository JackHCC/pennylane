--- conflicted
+++ resolved
@@ -2,7 +2,6 @@
 
 <h3>New features since last release</h3>
 
-<<<<<<< HEAD
 * The Hamiltonian can now store grouping information, which can be accessed by a devise to 
   speed up computations of the expectation of a Hamiltonian. 
   [(#1515)](https://github.com/PennyLaneAI/pennylane/pull/1515)
@@ -27,8 +26,6 @@
   [[qml.PauliX(0), qml.PauliX(1)], [qml.PauliZ(0)]]
   ```
 
-=======
->>>>>>> 5c0adbc0
 * Hamiltonians are now trainable with respect to their coefficients.
   [(#1483)](https://github.com/PennyLaneAI/pennylane/pull/1483)
 
@@ -52,11 +49,7 @@
   >>> grad_fn(coeffs, param)
   (array([-0.12777055,  0.0166009 ]), array(0.0917819))
   ```
-<<<<<<< HEAD
-  
-=======
-
->>>>>>> 5c0adbc0
+
 <h3>Improvements</h3>
 
 * The `group_observables` transform is now differentiable.
@@ -88,18 +81,6 @@
   [[0., 0., 1.]]
   ```
 
-<<<<<<< HEAD
-* The tape does not verify any more that all Observables have owners in the annotated queue.
-  [(#1505)](https://github.com/PennyLaneAI/pennylane/pull/1505)
-
-  This allows manipulation of Observables inside a tape context. An example is 
-  `expval(Tensor(qml.PauliX(0), qml.Identity(1)).prune())` which makes the expval an owner 
-  of the pruned tensor and its constituent observables, but leaves the original tensor in 
-  the queue without an owner.
-
-
-=======
->>>>>>> 5c0adbc0
 * The tape does not verify any more that all Observables have owners in the annotated queue.
   [(#1505)](https://github.com/PennyLaneAI/pennylane/pull/1505)
 
