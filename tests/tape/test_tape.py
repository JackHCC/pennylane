--- conflicted
+++ resolved
@@ -234,8 +234,6 @@
         assert tape._prep == [A]
         assert tape.get_parameters() == params
 
-<<<<<<< HEAD
-=======
     def test_state_preparation_error(self):
         """Test that an exception is raised if a state preparation comes
         after a quantum operation"""
@@ -253,7 +251,6 @@
                 qml.RX(0.5, wires=0)
                 qml.expval(qml.PauliZ(wires=1))
 
->>>>>>> bcd837b1
     def test_sampling(self):
         """Test that the tape correctly marks itself as returning samples"""
         with QuantumTape() as tape:
