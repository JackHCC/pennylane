# Copyright 2022 Xanadu Quantum Technologies Inc.

# Licensed under the Apache License, Version 2.0 (the "License");
# you may not use this file except in compliance with the License.
# You may obtain a copy of the License at

#     http://www.apache.org/licenses/LICENSE-2.0

# Unless required by applicable law or agreed to in writing, software
# distributed under the License is distributed on an "AS IS" BASIS,
# WITHOUT WARRANTIES OR CONDITIONS OF ANY KIND, either express or implied.
# See the License for the specific language governing permissions and
# limitations under the License.
"""Unit tests for differentiable quantum entropies.
"""

import pytest

import pennylane as qml
from pennylane import numpy as np

pytestmark = pytest.mark.all_interfaces

tf = pytest.importorskip("tensorflow", minversion="2.1")
torch = pytest.importorskip("torch")
jax = pytest.importorskip("jax")


def expected_entropy_ising_xx(param):
    """
    Return the analytical entropy for the IsingXX.
    """
    eig_1 = (1 + np.sqrt(1 - 4 * np.cos(param / 2) ** 2 * np.sin(param / 2) ** 2)) / 2
    eig_2 = (1 - np.sqrt(1 - 4 * np.cos(param / 2) ** 2 * np.sin(param / 2) ** 2)) / 2
    eigs = [eig_1, eig_2]
    eigs = [eig for eig in eigs if eig > 0]

    expected_entropy = eigs * np.log(eigs)

    expected_entropy = -np.sum(expected_entropy)
    return expected_entropy


def expected_entropy_grad_ising_xx(param):
    """
    Return the analytical gradient entropy for the IsingXX.
    """
    eig_1 = (1 + np.sqrt(1 - 4 * np.cos(param / 2) ** 2 * np.sin(param / 2) ** 2)) / 2
    eig_2 = (1 - np.sqrt(1 - 4 * np.cos(param / 2) ** 2 * np.sin(param / 2) ** 2)) / 2
    eigs = [eig_1, eig_2]
    eigs = np.maximum(eigs, 1e-08)

    grad_expected_entropy = -(
        (np.log(eigs[0]) + 1)
        * (np.sin(param / 2) ** 3 * np.cos(param / 2) - np.sin(param / 2) * np.cos(param / 2) ** 3)
        / np.sqrt(1 - 4 * np.cos(param / 2) ** 2 * np.sin(param / 2) ** 2)
    ) - (
        (np.log(eigs[1]) + 1)
        * (
            np.sin(param / 2)
            * np.cos(param / 2)
            * (np.cos(param / 2) ** 2 - np.sin(param / 2) ** 2)
        )
        / np.sqrt(1 - 4 * np.cos(param / 2) ** 2 * np.sin(param / 2) ** 2)
    )
    return grad_expected_entropy


class TestVonNeumannEntropy:
    """Tests for creating a density matrix from state vectors."""

    single_wires_list = [
        [0],
        [1],
    ]

    base = [2, np.exp(1), 10]

    check_state = [True, False]

    parameters = np.linspace(0, 2 * np.pi, 50)
    devices = ["default.qubit", "default.mixed"]

    @pytest.mark.parametrize("wires", single_wires_list)
    @pytest.mark.parametrize("param", parameters)
    @pytest.mark.parametrize("device", devices)
    @pytest.mark.parametrize("base", base)
    def test_IsingXX_qnode_transform_entropy(self, param, wires, device, base):
        """Test entropy for a QNode numpy."""

        dev = qml.device(device, wires=2)

        @qml.qnode(dev)
        def circuit_state(x):
            qml.IsingXX(x, wires=[0, 1])
            return qml.state()

        entropy = qml.qinfo.vn_entropy_transform(circuit_state, indices=wires, base=base)(param)

        expected_entropy = expected_entropy_ising_xx(param) / np.log(base)
        assert qml.math.allclose(entropy, expected_entropy)

    @pytest.mark.autograd
    @pytest.mark.parametrize("wires", single_wires_list)
    @pytest.mark.parametrize("param", parameters)
    @pytest.mark.parametrize("base", base)
    def test_IsingXX_qnode_transform_entropy_grad(self, param, wires, base):
        """Test entropy for a QNode gradient with autograd."""

        dev = qml.device("default.qubit", wires=2)

        @qml.qnode(dev, diff_method="backprop")
        def circuit_state(x):
            qml.IsingXX(x, wires=[0, 1])
            return qml.state()

        grad_entropy = qml.grad(
            qml.qinfo.vn_entropy_transform(circuit_state, indices=wires, base=base)
        )(param)

        grad_expected_entropy = expected_entropy_grad_ising_xx(param) / np.log(base)
        assert qml.math.allclose(grad_entropy, grad_expected_entropy)

    @pytest.mark.torch
    @pytest.mark.parametrize("wires", single_wires_list)
    @pytest.mark.parametrize("param", parameters)
    @pytest.mark.parametrize("device", devices)
    @pytest.mark.parametrize("base", base)
    def test_IsingXX_qnode_transform_torch_entropy(self, param, wires, device, base):
        """Test entropy for a QNode with torch interface."""
        import torch

        dev = qml.device(device, wires=2)

        @qml.qnode(dev, interface="torch")
        def circuit_state(x):
            qml.IsingXX(x, wires=[0, 1])
            return qml.state()

        entropy = qml.qinfo.vn_entropy_transform(circuit_state, indices=wires, base=base)(
            torch.tensor(param)
        )

        expected_entropy = expected_entropy_ising_xx(param) / np.log(base)
        assert qml.math.allclose(entropy, expected_entropy)

    @pytest.mark.torch
    @pytest.mark.parametrize("wires", single_wires_list)
    @pytest.mark.parametrize("param", parameters)
    @pytest.mark.parametrize("base", base)
    def test_IsingXX_qnode_transform_entropy_grad_torch(self, param, wires, base):
        """Test entropy for a QNode gradient with torch."""
        import torch

        dev = qml.device("default.qubit", wires=2)

        @qml.qnode(dev, interface="torch", diff_method="backprop")
        def circuit_state(x):
            qml.IsingXX(x, wires=[0, 1])
            return qml.state()

        eig_1 = (1 + np.sqrt(1 - 4 * np.cos(param / 2) ** 2 * np.sin(param / 2) ** 2)) / 2
        eig_2 = (1 - np.sqrt(1 - 4 * np.cos(param / 2) ** 2 * np.sin(param / 2) ** 2)) / 2
        eigs = [eig_1, eig_2]
        eigs = np.maximum(eigs, 1e-08)

        grad_expected_entropy = expected_entropy_grad_ising_xx(param) / np.log(base)

        param = torch.tensor(param, dtype=torch.float64, requires_grad=True)
        entropy = qml.qinfo.vn_entropy_transform(circuit_state, indices=wires, base=base)(param)
        entropy.backward()
        grad_entropy = param.grad

        assert qml.math.allclose(grad_entropy, grad_expected_entropy)

    @pytest.mark.tf
    @pytest.mark.parametrize("wires", single_wires_list)
    @pytest.mark.parametrize("param", parameters)
    @pytest.mark.parametrize("device", devices)
    @pytest.mark.parametrize("base", base)
    def test_IsingXX_qnode_transform_tf_entropy(self, param, wires, device, base):
        """Test entropy for a QNode with tf interface."""
        import tensorflow as tf

        dev = qml.device(device, wires=2)

        @qml.qnode(dev, interface="tf")
        def circuit_state(x):
            qml.IsingXX(x, wires=[0, 1])
            return qml.state()

        entropy = qml.qinfo.vn_entropy_transform(circuit_state, indices=wires, base=base)(
            tf.Variable(param)
        )

        expected_entropy = expected_entropy_ising_xx(param) / np.log(base)

        assert qml.math.allclose(entropy, expected_entropy)

    @pytest.mark.tf
    @pytest.mark.parametrize("wires", single_wires_list)
    @pytest.mark.parametrize("param", parameters)
    @pytest.mark.parametrize("base", base)
    def test_IsingXX_qnode_transform_entropy_grad_tf(self, param, wires, base):
        """Test entropy for a QNode gradient with tf."""
        import tensorflow as tf

        dev = qml.device("default.qubit", wires=2)

        @qml.qnode(dev, interface="tf", diff_method="backprop")
        def circuit_state(x):
            qml.IsingXX(x, wires=[0, 1])
            return qml.state()

        param = tf.Variable(param)
        with tf.GradientTape() as tape:
            entropy = qml.qinfo.vn_entropy_transform(circuit_state, indices=wires, base=base)(param)

        grad_entropy = tape.gradient(entropy, param)

        grad_expected_entropy = expected_entropy_grad_ising_xx(param) / np.log(base)

        assert qml.math.allclose(grad_entropy, grad_expected_entropy)

    @pytest.mark.jax
    @pytest.mark.parametrize("wires", single_wires_list)
    @pytest.mark.parametrize("param", parameters)
    @pytest.mark.parametrize("device", devices)
    @pytest.mark.parametrize("base", base)
    def test_IsingXX_qnode_transform_jax_entropy(self, param, wires, device, base):
        """Test entropy for a QNode with jax interface."""
        import jax.numpy as jnp

        dev = qml.device(device, wires=2)

        @qml.qnode(dev, interface="jax")
        def circuit_state(x):
            qml.IsingXX(x, wires=[0, 1])
            return qml.state()

        entropy = qml.qinfo.vn_entropy_transform(circuit_state, indices=wires, base=base)(
            jnp.array(param)
        )

        expected_entropy = expected_entropy_ising_xx(param) / np.log(base)

        assert qml.math.allclose(entropy, expected_entropy)

    @pytest.mark.jax
    @pytest.mark.parametrize("wires", single_wires_list)
    @pytest.mark.parametrize("param", parameters)
    @pytest.mark.parametrize("base", base)
    def test_IsingXX_qnode_transform_entropy_grad_jax(self, param, wires, base):
        """Test entropy for a QNode gradient with Jax."""
        import jax

        dev = qml.device("default.qubit", wires=2)

        @qml.qnode(dev, interface="jax", diff_method="backprop")
        def circuit_state(x):
            qml.IsingXX(x, wires=[0, 1])
            return qml.state()

        grad_entropy = jax.grad(
            qml.qinfo.vn_entropy_transform(circuit_state, indices=wires, base=base)
        )(jax.numpy.array(param))

        grad_expected_entropy = expected_entropy_grad_ising_xx(param) / np.log(base)

        assert qml.math.allclose(grad_entropy, grad_expected_entropy, rtol=1e-04, atol=1e-05)

    @pytest.mark.jax
    @pytest.mark.parametrize("wires", single_wires_list)
    @pytest.mark.parametrize("param", parameters)
    @pytest.mark.parametrize("base", base)
    def test_IsingXX_qnode_transform_jax_jit_entropy(self, param, wires, base):
        """Test entropy for a QNode with jax-jit interface."""
        import jax
        import jax.numpy as jnp

        dev = qml.device("default.qubit", wires=2)

        @qml.qnode(dev, interface="jax-jit")
        def circuit_state(x):
            qml.IsingXX(x, wires=[0, 1])
            return qml.state()

        entropy = jax.jit(qml.qinfo.vn_entropy_transform(circuit_state, indices=wires, base=base))(
            jnp.array(param)
        )

        expected_entropy = expected_entropy_ising_xx(param) / np.log(base)

        assert qml.math.allclose(entropy, expected_entropy)

    @pytest.mark.jax
    @pytest.mark.parametrize("wires", single_wires_list)
    @pytest.mark.parametrize("param", parameters)
    @pytest.mark.parametrize("base", base)
    def test_IsingXX_qnode_transform_entropy_grad_jax_jit(self, param, wires, base):
        """Test entropy for a QNode gradient with Jax-jit."""
        import jax

        dev = qml.device("default.qubit", wires=2)

        @qml.qnode(dev, interface="jax-jit", diff_method="backprop")
        def circuit_state(x):
            qml.IsingXX(x, wires=[0, 1])
            return qml.state()

        grad_entropy = jax.jit(
            jax.grad(qml.qinfo.vn_entropy_transform(circuit_state, indices=wires, base=base))
        )(jax.numpy.array(param))

        grad_expected_entropy = expected_entropy_grad_ising_xx(param) / np.log(base)

<<<<<<< HEAD
        assert qml.math.allclose(
            grad_entropy, grad_expected_entropy / np.log(base), rtol=1e-04, atol=1e-05
        )


class TestMutualInformation:
    """Tests for the mutual information functions"""

    @pytest.mark.parametrize("device", ["default.qubit", "default.mixed"])
    @pytest.mark.parametrize("interface", ["autograd", "jax", "tensorflow", "torch"])
    @pytest.mark.parametrize(
        "params", [np.array([0.0, 0.0]), np.array([0.3, 0.4]), np.array([0.6, 0.8])]
    )
    def test_qnode_state(self, device, interface, params):
        """Test that mutual information works for QNodes that return the state"""
        dev = qml.device(device, wires=2)

        params = qml.math.asarray(params, like=interface)

        @qml.qnode(dev, interface=interface)
        def circuit(params):
            qml.RY(params[0], wires=0)
            qml.RY(params[1], wires=1)
            qml.CNOT(wires=[0, 1])
            return qml.state()

        actual = qml.qinfo.mutual_info_transform(circuit, indices0=[0], indices1=[1])(params)

        # compare QNode results with the results of computing directly from the state
        state = circuit(params)
        expected = qml.math.to_mutual_info(state, indices0=[0], indices1=[1])

        assert np.allclose(actual, expected)

    @pytest.mark.parametrize("device", ["default.qubit", "default.mixed"])
    @pytest.mark.parametrize("interface", ["autograd", "jax", "tensorflow", "torch"])
    @pytest.mark.parametrize(
        "params", [np.array([0.0, 0.0]), np.array([0.3, 0.4]), np.array([0.6, 0.8])]
    )
    def test_qnode_mutual_info(self, device, interface, params):
        """Test that mutual information works for QNodes that directly return it"""
        dev = qml.device(device, wires=2)

        params = qml.math.asarray(params, like=interface)

        @qml.qnode(dev, interface=interface)
        def circuit_mutual_info(params):
            qml.RY(params[0], wires=0)
            qml.RY(params[1], wires=1)
            qml.CNOT(wires=[0, 1])
            return qml.mutual_info(wires0=[0], wires1=[1])

        @qml.qnode(dev, interface=interface)
        def circuit_state(params):
            qml.RY(params[0], wires=0)
            qml.RY(params[1], wires=1)
            qml.CNOT(wires=[0, 1])
            return qml.state()

        actual = circuit_mutual_info(params)

        # compare QNode results with the results of computing directly from the state
        state = circuit_state(params)
        expected = qml.math.to_mutual_info(state, indices0=[0], indices1=[1])

        assert np.allclose(actual, expected)

    @pytest.mark.autograd
    @pytest.mark.parametrize("param", np.linspace(0, 2 * np.pi, 16))
    def test_qnode_grad(self, param):
        """Test that the gradient of mutual information works for QNodes
        with the autograd interface"""
        dev = qml.device("default.qubit", wires=2)

        @qml.qnode(dev, interface="autograd")
        def circuit(param):
            qml.RY(param, wires=0)
            qml.CNOT(wires=[0, 1])
            return qml.mutual_info(wires0=[0], wires1=[1])

        if param == 0:
            # we don't allow gradients to flow through the discontinuity at 0
            expected = 0
        else:
            expected = np.sin(param) * (
                np.log(np.cos(param / 2) ** 2) - np.log(np.sin(param / 2) ** 2)
            )

        actual = qml.grad(circuit)(param)
        assert np.allclose(actual, expected)

    @pytest.mark.jax
    @pytest.mark.parametrize("param", np.linspace(0, 2 * np.pi, 16))
    def test_qnode_grad_jax(self, param):
        """Test that the gradient of mutual information works for QNodes
        with the JAX interface"""
        import jax.numpy as jnp

        dev = qml.device("default.qubit", wires=2)

        param = jnp.array(param)

        @qml.qnode(dev, interface="jax")
        def circuit(param):
            qml.RY(param, wires=0)
            qml.CNOT(wires=[0, 1])
            return qml.mutual_info(wires0=[0], wires1=[1])

        if param == 0:
            # we don't allow gradients to flow through the discontinuity at 0
            expected = 0
        else:
            expected = jnp.sin(param) * (
                jnp.log(jnp.cos(param / 2) ** 2) - jnp.log(jnp.sin(param / 2) ** 2)
            )

        actual = jax.grad(circuit)(param)
        assert np.allclose(actual, expected)

    @pytest.mark.tf
    @pytest.mark.parametrize("param", np.linspace(0, 2 * np.pi, 16))
    def test_qnode_grad_tf(self, param):
        """Test that the gradient of mutual information works for QNodes
        with the tensorflow interface"""
        dev = qml.device("default.qubit", wires=2)

        param = tf.Variable(param)

        @qml.qnode(dev, interface="tensorflow")
        def circuit(param):
            qml.RY(param, wires=0)
            qml.CNOT(wires=[0, 1])
            return qml.mutual_info(wires0=[0], wires1=[1])

        if param == 0:
            # we don't allow gradients to flow through the discontinuity at 0
            expected = 0
        else:
            expected = np.sin(param) * (
                np.log(np.cos(param / 2) ** 2) - np.log(np.sin(param / 2) ** 2)
            )

        with tf.GradientTape() as tape:
            out = circuit(param)

        actual = tape.gradient(out, param)
        assert np.allclose(actual, expected)

    @pytest.mark.torch
    @pytest.mark.parametrize("param", np.linspace(0, 2 * np.pi, 16))
    def test_qnode_grad_torch(self, param):
        """Test that the gradient of mutual information works for QNodes
        with the torch interface"""
        dev = qml.device("default.qubit", wires=2)

        @qml.qnode(dev, interface="torch")
        def circuit(param):
            qml.RY(param, wires=0)
            qml.CNOT(wires=[0, 1])
            return qml.mutual_info(wires0=[0], wires1=[1])

        if param == 0:
            # we don't allow gradients to flow through the discontinuity at 0
            expected = 0
        else:
            expected = np.sin(param) * (
                np.log(np.cos(param / 2) ** 2) - np.log(np.sin(param / 2) ** 2)
            )

        param = torch.tensor(param, requires_grad=True)
        out = circuit(param)
        out.backward()

        actual = param.grad
        assert np.allclose(actual, expected)

    @pytest.mark.parametrize("device", ["default.qubit", "default.mixed"])
    @pytest.mark.parametrize("interface", ["autograd", "jax", "tensorflow", "torch"])
    @pytest.mark.parametrize(
        "params", [np.array([0.0, 0.0]), np.array([0.3, 0.4]), np.array([0.6, 0.8])]
    )
    def test_custom_wire_labels_error(self, device, interface, params):
        """Tests that an error is raised when mutual information is measured
        with custom wire labels"""
        dev = qml.device(device, wires=["a", "b"])

        params = qml.math.asarray(params, like=interface)

        @qml.qnode(dev, interface=interface)
        def circuit(params):
            qml.RY(params[0], wires="a")
            qml.RY(params[1], wires="b")
            qml.CNOT(wires=["a", "b"])
            return qml.mutual_info(wires0=["a"], wires1=["b"])

        msg = "Returning the mutual information is not supported when using custom wire labels"
        with pytest.raises(qml.QuantumFunctionError, match=msg):
            circuit(params)
=======
        assert qml.math.allclose(grad_entropy, grad_expected_entropy, rtol=1e-04, atol=1e-05)
>>>>>>> ce70911a
<|MERGE_RESOLUTION|>--- conflicted
+++ resolved
@@ -314,7 +314,25 @@
 
         grad_expected_entropy = expected_entropy_grad_ising_xx(param) / np.log(base)
 
-<<<<<<< HEAD
+        assert qml.math.allclose(grad_entropy, grad_expected_entropy, rtol=1e-04, atol=1e-05)
+
+        grad_expected_entropy = -(
+            (np.log(eigs[0]) + 1)
+            * (
+                np.sin(param / 2) ** 3 * np.cos(param / 2)
+                - np.sin(param / 2) * np.cos(param / 2) ** 3
+            )
+            / np.sqrt(1 - 4 * np.cos(param / 2) ** 2 * np.sin(param / 2) ** 2)
+        ) - (
+            (np.log(eigs[1]) + 1)
+            * (
+                np.sin(param / 2)
+                * np.cos(param / 2)
+                * (np.cos(param / 2) ** 2 - np.sin(param / 2) ** 2)
+            )
+            / np.sqrt(1 - 4 * np.cos(param / 2) ** 2 * np.sin(param / 2) ** 2)
+        )
+
         assert qml.math.allclose(
             grad_entropy, grad_expected_entropy / np.log(base), rtol=1e-04, atol=1e-05
         )
@@ -512,7 +530,4 @@
 
         msg = "Returning the mutual information is not supported when using custom wire labels"
         with pytest.raises(qml.QuantumFunctionError, match=msg):
-            circuit(params)
-=======
-        assert qml.math.allclose(grad_entropy, grad_expected_entropy, rtol=1e-04, atol=1e-05)
->>>>>>> ce70911a
+            circuit(params)